/* -*- c++ -*- */
/*
 * Copyright 2015 Free Software Foundation, Inc.
 *
 * This file is part of GNU Radio
 *
 * GNU Radio is free software; you can redistribute it and/or modify
 * it under the terms of the GNU General Public License as published by
 * the Free Software Foundation; either version 3, or (at your option)
 * any later version.
 *
 * GNU Radio is distributed in the hope that it will be useful,
 * but WITHOUT ANY WARRANTY; without even the implied warranty of
 * MERCHANTABILITY or FITNESS FOR A PARTICULAR PURPOSE.  See the
 * GNU General Public License for more details.
 *
 * You should have received a copy of the GNU General Public License
 * along with GNU Radio; see the file COPYING.  If not, write to
 * the Free Software Foundation, Inc., 51 Franklin Street,
 * Boston, MA 02110-1301, USA.
 */


#ifndef INCLUDED_FEC_POLAR_DECODER_COMMON_H
#define INCLUDED_FEC_POLAR_DECODER_COMMON_H

#include <gnuradio/fec/api.h>
#include <gnuradio/fec/generic_decoder.h>
#include <gnuradio/fec/polar_common.h>

namespace gr {
  namespace fec {
    namespace code {

<<<<<<< HEAD
    /*!
     * \brief Class holds common methods and attributes for different decoder implementations
     *
     * \param block_size codeword size. MUST be a power of 2.
     * \param num_info_bits represents the number of information bits in a block. Also called frame_size. <= block_size
     * \param frozen_bit_positions is an integer vector which defines the position of all frozen bits in a block.
     * Its size MUST be equal to block_size - num_info_bits.
     * Also it must be sorted and every position must only occur once.
     * \param frozen_bit_values holds an unpacked byte for every frozen bit position.
     * It defines if a frozen bit is fixed to '0' or '1'. Defaults to all ZERO.
     */
    class FEC_API polar_decoder_common : public generic_decoder, public polar_common
    {
    public:
      polar_decoder_common(int block_size, int num_info_bits, std::vector<int> frozen_bit_positions, std::vector<char> frozen_bit_values);
      ~polar_decoder_common();

      // FECAPI
      double rate(){return (1.0 * get_output_size() / get_input_size());};
      int get_input_size(){return block_size();};
      int get_output_size(){return num_info_bits();};
      bool set_frame_size(unsigned int frame_size){return false;};
=======
      /*!
       * \brief Class holds common methods and attributes for different
       * decoder implementations
       */
      class FEC_API polar_decoder_common : public generic_decoder, public polar_common
      {
      public:
        /*!
         *
         * \param block_size codeword size. MUST be a power of 2.
         * \param num_info_bits represents the number of information bits
         *        in a block. Also called frame_size. <= block_size
         * \param frozen_bit_positions is an integer vector which defines
         *        the position of all frozen bits in a block.  Its size
         *        MUST be equal to block_size - num_info_bits.  Also it
         *        must be sorted and every position must only occur once.
         * \param frozen_bit_values holds an unpacked byte for every
         *        frozen bit position. It defines if a frozen bit is
         *        fixed to '0' or '1'. Defaults to all ZERO.
         */
        polar_decoder_common(int block_size, int num_info_bits,
                             std::vector<int> frozen_bit_positions,
                             std::vector<char> frozen_bit_values);
        ~polar_decoder_common();

        // FECAPI
        double rate(){return (1.0 * get_output_size() / get_input_size());};
        int get_input_size(){return block_size();};
        int get_output_size(){return num_info_bits();};
        bool set_frame_size(unsigned int frame_size){return false;};
>>>>>>> 65c31b59

      private:
        static const float D_LLR_FACTOR = -2.19722458f;
        unsigned int d_frozen_bit_counter;

      protected:
        // calculate LLRs for stage
        float llr_odd(const float la, const float lb) const;
        float llr_even(const float la, const float lb, const unsigned char f) const;
        unsigned char llr_bit_decision(const float llr) const {return (llr < 0.0f) ? 1 : 0;};

        // control retrieval of frozen bits.
        const bool is_frozen_bit(const int u_num) const;
        const unsigned char next_frozen_bit();

        // preparation for decoding
        void initialize_decoder(unsigned char* u, float* llrs, const float* input);

        // basic algorithm methods
        void butterfly(float* llrs, unsigned char* u, const int stage, const int u_num, const int row);
        void butterfly_volk(float* llrs, unsigned char* u, const int stage, const int u_num, const int row);
        void butterfly_generic(float* llrs, unsigned char* u, const int stage, const int u_num, const int row);
        void even_u_values(unsigned char* u_even, const unsigned char* u, const int u_num);
        void odd_xor_even_values(unsigned char* u_xor, const unsigned char* u, const int u_num);
        void extract_info_bits(unsigned char* output, const unsigned char* input) const;

        // helper functions.
        void print_pretty_llr_vector(const float* llr_vec) const;

      };

    } // namespace code
  } // namespace fec
} // namespace gr

#endif /* INCLUDED_FEC_POLAR_DECODER_COMMON_H */<|MERGE_RESOLUTION|>--- conflicted
+++ resolved
@@ -32,30 +32,6 @@
   namespace fec {
     namespace code {
 
-<<<<<<< HEAD
-    /*!
-     * \brief Class holds common methods and attributes for different decoder implementations
-     *
-     * \param block_size codeword size. MUST be a power of 2.
-     * \param num_info_bits represents the number of information bits in a block. Also called frame_size. <= block_size
-     * \param frozen_bit_positions is an integer vector which defines the position of all frozen bits in a block.
-     * Its size MUST be equal to block_size - num_info_bits.
-     * Also it must be sorted and every position must only occur once.
-     * \param frozen_bit_values holds an unpacked byte for every frozen bit position.
-     * It defines if a frozen bit is fixed to '0' or '1'. Defaults to all ZERO.
-     */
-    class FEC_API polar_decoder_common : public generic_decoder, public polar_common
-    {
-    public:
-      polar_decoder_common(int block_size, int num_info_bits, std::vector<int> frozen_bit_positions, std::vector<char> frozen_bit_values);
-      ~polar_decoder_common();
-
-      // FECAPI
-      double rate(){return (1.0 * get_output_size() / get_input_size());};
-      int get_input_size(){return block_size();};
-      int get_output_size(){return num_info_bits();};
-      bool set_frame_size(unsigned int frame_size){return false;};
-=======
       /*!
        * \brief Class holds common methods and attributes for different
        * decoder implementations
@@ -86,7 +62,6 @@
         int get_input_size(){return block_size();};
         int get_output_size(){return num_info_bits();};
         bool set_frame_size(unsigned int frame_size){return false;};
->>>>>>> 65c31b59
 
       private:
         static const float D_LLR_FACTOR = -2.19722458f;
