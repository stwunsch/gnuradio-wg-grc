--- conflicted
+++ resolved
@@ -179,14 +179,11 @@
     stream_to_vector_impl.cc
     streams_to_stream_impl.cc
     streams_to_vector_impl.cc
-<<<<<<< HEAD
     stretch_ff_impl.cc
     threshold_ff_impl.cc
     throttle_impl.cc
     transcendental_impl.cc
-=======
     tuntap_pdu_impl.cc
->>>>>>> 25d8f8dd
     uchar_array_to_float.cc
     uchar_to_float_impl.cc
     unpack_k_bits_bb_impl.cc
