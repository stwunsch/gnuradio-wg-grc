# Copyright 2012 Free Software Foundation, Inc.
#
# This file is part of GNU Radio
#
# GNU Radio is free software; you can redistribute it and/or modify
# it under the terms of the GNU General Public License as published by
# the Free Software Foundation; either version 3, or (at your option)
# any later version.
#
# GNU Radio is distributed in the hope that it will be useful,
# but WITHOUT ANY WARRANTY; without even the implied warranty of
# MERCHANTABILITY or FITNESS FOR A PARTICULAR PURPOSE.  See the
# GNU General Public License for more details.
#
# You should have received a copy of the GNU General Public License
# along with GNU Radio; see the file COPYING.  If not, write to
# the Free Software Foundation, Inc., 51 Franklin Street,
# Boston, MA 02110-1301, USA.

########################################################################
# generate helper scripts to expand templated files
########################################################################
include(GrPython)

file(WRITE ${CMAKE_CURRENT_BINARY_DIR}/generate_helper.py "
#!${PYTHON_EXECUTABLE}

import sys, os, re
sys.path.append('${GR_CORE_PYTHONPATH}')
os.environ['srcdir'] = '${CMAKE_CURRENT_SOURCE_DIR}'
os.chdir('${CMAKE_CURRENT_BINARY_DIR}')

if __name__ == '__main__':
    import build_utils
    root, inp = sys.argv[1:3]
    for sig in sys.argv[3:]:
        name = re.sub ('X+', sig, root)
        d = build_utils.standard_dict(name, sig, 'blocks')
        build_utils.expand_template(d, inp)

")

macro(expand_h root)
  #make a list of all the generated files
  unset(expanded_files_h)
  foreach(sig ${ARGN})
    string(REGEX REPLACE "X+" ${sig} name ${root})
    list(APPEND expanded_files_h ${CMAKE_CURRENT_BINARY_DIR}/${name}.h)
  endforeach(sig)
  
  #create a command to generate the files
  add_custom_command(
    OUTPUT ${expanded_files_h}
    DEPENDS ${CMAKE_CURRENT_SOURCE_DIR}/${root}.h.t
    COMMAND ${PYTHON_EXECUTABLE} ${PYTHON_DASH_B}
    ${CMAKE_CURRENT_BINARY_DIR}/generate_helper.py
    ${root} ${root}.h.t ${ARGN}
    )

  #install rules for the generated h files
  list(APPEND generated_includes ${expanded_files_h})
endmacro(expand_h)

########################################################################
# Invoke macro to generate various sources
########################################################################
expand_h(add_XX             ss ii cc)
expand_h(add_const_XX       ss ii ff cc)
expand_h(add_const_vXX      ss ii ff cc)
expand_h(and_XX             bb ss ii)
expand_h(and_const_XX       bb ss ii)
expand_h(divide_XX          ss ii ff cc)
expand_h(integrate_XX       ss ii ff cc)
expand_h(multiply_XX        ss ii)
expand_h(multiply_const_XX  ss ii)
expand_h(multiply_const_vXX ss ii ff cc)
expand_h(not_XX             bb ss ii)
expand_h(or_XX              bb ss ii)
expand_h(sub_XX             ss ii ff cc)
expand_h(xor_XX             bb ss ii)
expand_h(packed_to_unpacked_XX bb ss ii)
expand_h(unpacked_to_packed_XX bb ss ii)

add_custom_target(blocks_generated_includes DEPENDS
    ${generated_includes}
)

########################################################################
# Install header files
########################################################################
install(FILES
    ${generated_includes}
    api.h
    count_bits.h
    log2_const.h
    add_ff.h
    char_to_float.h
    char_to_short.h
    complex_to_interleaved_short.h
    complex_to_float.h
    complex_to_imag.h
    complex_to_real.h
    complex_to_mag.h
    complex_to_mag_squared.h
    complex_to_arg.h
    conjugate_cc.h
    deinterleave.h
    delay.h
    file_source.h
    file_meta_sink.h
    file_meta_source.h
    float_to_char.h
    float_to_complex.h
    float_to_int.h
    float_to_short.h
    float_to_uchar.h
    int_to_float.h
    interleave.h
    interleaved_short_to_complex.h
    keep_m_in_n.h
    keep_one_in_n.h
    multiply_cc.h
    multiply_ff.h
    multiply_conjugate_cc.h
    multiply_const_cc.h
    multiply_const_ff.h
    nlog10_ff.h
    pack_k_bits_bb.h
    patterned_interleaver.h
    peak_detector2_fb.h
    regenerate_bb.h
    repeat.h
    rms_cf.h
    rms_ff.h
    short_to_char.h
    short_to_float.h
    stream_mux.h
    stream_to_streams.h
    stream_to_vector.h
    streams_to_stream.h
    streams_to_vector.h
<<<<<<< HEAD
    stretch_ff.h
    threshold_ff.h
    throttle.h
    transcendental.h
=======
    tuntap_pdu.h
>>>>>>> 25d8f8dd
    uchar_to_float.h
    unpack_k_bits_bb.h
    vector_to_stream.h
    vector_to_streams.h
    DESTINATION ${GR_INCLUDE_DIR}/gnuradio/blocks
    COMPONENT "blocks_devel"
)<|MERGE_RESOLUTION|>--- conflicted
+++ resolved
@@ -139,14 +139,11 @@
     stream_to_vector.h
     streams_to_stream.h
     streams_to_vector.h
-<<<<<<< HEAD
     stretch_ff.h
     threshold_ff.h
     throttle.h
     transcendental.h
-=======
     tuntap_pdu.h
->>>>>>> 25d8f8dd
     uchar_to_float.h
     unpack_k_bits_bb.h
     vector_to_stream.h
