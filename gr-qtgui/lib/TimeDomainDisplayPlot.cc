--- conflicted
+++ resolved
@@ -80,11 +80,7 @@
 
 protected:
   using QwtPlotZoomer::trackerText;
-<<<<<<< HEAD
   virtual QwtText trackerText( const QPoint& p ) const
-=======
-  virtual QwtText trackerText( const QwtDoublePoint& p ) const
->>>>>>> bf8700a2
   {
     QwtDoublePoint dp = QwtPlotZoomer::invTransform(p);
     QwtText t(QString("%1 %2, %3 V").arg(dp.x(), 0, 'f', GetTimePrecision()).
@@ -159,7 +155,7 @@
 #else
     _plot_curve[i]->setRawSamples(_xAxisPoints, _dataPoints[i], _numPoints);
 #endif
-}
+  }
 
   _sampleRate = 1;
   _resetXAxisPoints();
@@ -310,6 +306,7 @@
 void TimeDomainDisplayPlot::LegendEntryChecked(QwtPlotItem* plotItem, bool on)
 {
   plotItem->setVisible(!on);
+  replot();
 }
 
 void
