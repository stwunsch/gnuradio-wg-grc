/* -*- c++ -*- */
/*
 * Copyright 2008,2009,2010,2011,2012 Free Software Foundation, Inc.
 *
 * This file is part of GNU Radio
 *
 * GNU Radio is free software; you can redistribute it and/or modify
 * it under the terms of the GNU General Public License as published by
 * the Free Software Foundation; either version 3, or (at your option)
 * any later version.
 *
 * GNU Radio is distributed in the hope that it will be useful,
 * but WITHOUT ANY WARRANTY; without even the implied warranty of
 * MERCHANTABILITY or FITNESS FOR A PARTICULAR PURPOSE.  See the
 * GNU General Public License for more details.
 *
 * You should have received a copy of the GNU General Public License
 * along with GNU Radio; see the file COPYING.  If not, write to
 * the Free Software Foundation, Inc., 51 Franklin Street,
 * Boston, MA 02110-1301, USA.
 */

#ifndef DOMAIN_DISPLAY_PLOT_H
#define DOMAIN_DISPLAY_PLOT_H

#include <stdint.h>
#include <cstdio>
#include <vector>
#include <qwt_plot.h>
#include <qwt_painter.h>
#include <qwt_plot_canvas.h>
#include <qwt_plot_curve.h>
#include <qwt_scale_engine.h>
#include <qwt_scale_widget.h>
#include <qwt_plot_zoomer.h>
#include <qwt_plot_panner.h>
#include <qwt_plot_magnifier.h>
#include <qwt_plot_marker.h>
#include <qwt_symbol.h>
#include <qtgui/utils.h>

#if QWT_VERSION >= 0x060000
#include <qwt_compat.h>
#endif

typedef QList<QColor> QColorList;
Q_DECLARE_METATYPE ( QColorList )

class DisplayPlot:public QwtPlot{
  Q_OBJECT

  Q_PROPERTY ( QColor line_color1 READ getLineColor1 WRITE setLineColor1 )
  Q_PROPERTY ( QColor line_color2 READ getLineColor2 WRITE setLineColor2 )
  Q_PROPERTY ( QColor line_color3 READ getLineColor3 WRITE setLineColor3 )
  Q_PROPERTY ( QColor line_color4 READ getLineColor4 WRITE setLineColor4 )
  Q_PROPERTY ( QColor line_color5 READ getLineColor5 WRITE setLineColor5 )
  Q_PROPERTY ( QColor line_color6 READ getLineColor6 WRITE setLineColor6 )
  Q_PROPERTY ( QColor line_color7 READ getLineColor7 WRITE setLineColor7 )
  Q_PROPERTY ( QColor line_color8 READ getLineColor8 WRITE setLineColor8 )
  Q_PROPERTY ( QColor line_color9 READ getLineColor9 WRITE setLineColor9 )

  Q_PROPERTY ( int line_width1 READ getLineWidth1 WRITE setLineWidth1 )
  Q_PROPERTY ( int line_width2 READ getLineWidth2 WRITE setLineWidth2 )
  Q_PROPERTY ( int line_width3 READ getLineWidth3 WRITE setLineWidth3 )
  Q_PROPERTY ( int line_width4 READ getLineWidth4 WRITE setLineWidth4 )
  Q_PROPERTY ( int line_width5 READ getLineWidth5 WRITE setLineWidth5 )
  Q_PROPERTY ( int line_width6 READ getLineWidth6 WRITE setLineWidth6 )
  Q_PROPERTY ( int line_width7 READ getLineWidth7 WRITE setLineWidth7 )
  Q_PROPERTY ( int line_width8 READ getLineWidth8 WRITE setLineWidth8 )
  Q_PROPERTY ( int line_width9 READ getLineWidth9 WRITE setLineWidth9 )

  Q_PROPERTY ( Qt::PenStyle line_style1 READ getLineStyle1 WRITE setLineStyle1 )
  Q_PROPERTY ( Qt::PenStyle line_style2 READ getLineStyle2 WRITE setLineStyle2 )
  Q_PROPERTY ( Qt::PenStyle line_style3 READ getLineStyle3 WRITE setLineStyle3 )
  Q_PROPERTY ( Qt::PenStyle line_style4 READ getLineStyle4 WRITE setLineStyle4 )
  Q_PROPERTY ( Qt::PenStyle line_style5 READ getLineStyle5 WRITE setLineStyle5 )
  Q_PROPERTY ( Qt::PenStyle line_style6 READ getLineStyle6 WRITE setLineStyle6 )
  Q_PROPERTY ( Qt::PenStyle line_style7 READ getLineStyle7 WRITE setLineStyle7 )
  Q_PROPERTY ( Qt::PenStyle line_style8 READ getLineStyle8 WRITE setLineStyle8 )
  Q_PROPERTY ( Qt::PenStyle line_style9 READ getLineStyle9 WRITE setLineStyle9 )

  typedef QwtSymbol::Style QwtSymbolStyle;

  Q_ENUMS ( QwtSymbolStyle )
  Q_PROPERTY ( QwtSymbolStyle line_marker1 READ getLineMarker1 WRITE setLineMarker1 )
  Q_PROPERTY ( QwtSymbolStyle line_marker2 READ getLineMarker2 WRITE setLineMarker2 )
  Q_PROPERTY ( QwtSymbolStyle line_marker3 READ getLineMarker3 WRITE setLineMarker3 )
  Q_PROPERTY ( QwtSymbolStyle line_marker4 READ getLineMarker4 WRITE setLineMarker4 )
  Q_PROPERTY ( QwtSymbolStyle line_marker5 READ getLineMarker5 WRITE setLineMarker5 )
  Q_PROPERTY ( QwtSymbolStyle line_marker6 READ getLineMarker6 WRITE setLineMarker6 )
  Q_PROPERTY ( QwtSymbolStyle line_marker7 READ getLineMarker7 WRITE setLineMarker7 )
  Q_PROPERTY ( QwtSymbolStyle line_marker8 READ getLineMarker8 WRITE setLineMarker8 )
  Q_PROPERTY ( QwtSymbolStyle line_marker9 READ getLineMarker9 WRITE setLineMarker9 )

  Q_PROPERTY ( int marker_alpha1 READ getMarkerAlpha1 WRITE setMarkerAlpha1 )
  Q_PROPERTY ( int marker_alpha2 READ getMarkerAlpha2 WRITE setMarkerAlpha2 )
  Q_PROPERTY ( int marker_alpha3 READ getMarkerAlpha3 WRITE setMarkerAlpha3 )
  Q_PROPERTY ( int marker_alpha4 READ getMarkerAlpha4 WRITE setMarkerAlpha4 )
  Q_PROPERTY ( int marker_alpha5 READ getMarkerAlpha5 WRITE setMarkerAlpha5 )
  Q_PROPERTY ( int marker_alpha6 READ getMarkerAlpha6 WRITE setMarkerAlpha6 )
  Q_PROPERTY ( int marker_alpha7 READ getMarkerAlpha7 WRITE setMarkerAlpha7 )
  Q_PROPERTY ( int marker_alpha8 READ getMarkerAlpha8 WRITE setMarkerAlpha8 )
  Q_PROPERTY ( int marker_alpha9 READ getMarkerAlpha9 WRITE setMarkerAlpha9 )

  Q_PROPERTY ( QColor zoomer_color READ getZoomerColor WRITE setZoomerColor )
  Q_PROPERTY ( QColor palette_color READ getPaletteColor WRITE setPaletteColor )
  Q_PROPERTY ( int yaxis_label_font_size READ getYaxisLabelFontSize WRITE setYaxisLabelFontSize )
  Q_PROPERTY ( int xaxis_label_font_size READ getXaxisLabelFontSize WRITE setXaxisLabelFontSize )
  Q_PROPERTY ( int axes_label_font_size READ getAxesLabelFontSize WRITE setAxesLabelFontSize )

public:
  DisplayPlot(int nplots, QWidget*);
  virtual ~DisplayPlot();

  virtual void replot() = 0;

  const QColor getLineColor1 () const;
  const QColor getLineColor2 () const;
  const QColor getLineColor3 () const;
  const QColor getLineColor4 () const;
  const QColor getLineColor5 () const;
  const QColor getLineColor6 () const;
  const QColor getLineColor7 () const;
  const QColor getLineColor8 () const;
  const QColor getLineColor9 () const;

  int getLineWidth1 () const;
  int getLineWidth2 () const;
  int getLineWidth3 () const;
  int getLineWidth4 () const;
  int getLineWidth5 () const;
  int getLineWidth6 () const;
  int getLineWidth7 () const;
  int getLineWidth8 () const;
  int getLineWidth9 () const;

  const Qt::PenStyle getLineStyle1 () const;
  const Qt::PenStyle getLineStyle2 () const;
  const Qt::PenStyle getLineStyle3 () const;
  const Qt::PenStyle getLineStyle4 () const;
  const Qt::PenStyle getLineStyle5 () const;
  const Qt::PenStyle getLineStyle6 () const;
  const Qt::PenStyle getLineStyle7 () const;
  const Qt::PenStyle getLineStyle8 () const;
  const Qt::PenStyle getLineStyle9 () const;

  const QwtSymbol::Style getLineMarker1 () const;
  const QwtSymbol::Style getLineMarker2 () const;
  const QwtSymbol::Style getLineMarker3 () const;
  const QwtSymbol::Style getLineMarker4 () const;
  const QwtSymbol::Style getLineMarker5 () const;
  const QwtSymbol::Style getLineMarker6 () const;
  const QwtSymbol::Style getLineMarker7 () const;
  const QwtSymbol::Style getLineMarker8 () const;
  const QwtSymbol::Style getLineMarker9 () const;

  int getMarkerAlpha1 () const;
  int getMarkerAlpha2 () const;
  int getMarkerAlpha3 () const;
  int getMarkerAlpha4 () const;
  int getMarkerAlpha5 () const;
  int getMarkerAlpha6 () const;
  int getMarkerAlpha7 () const;
  int getMarkerAlpha8 () const;
  int getMarkerAlpha9 () const;

  QColor getZoomerColor() const;
  QColor getPaletteColor() const;
  int getAxisLabelFontSize(int axisId) const;
  int getYaxisLabelFontSize() const;
  int getXaxisLabelFontSize() const;
  int getAxesLabelFontSize() const;

  // Make sure to create your won PlotNewData method in the derived
  // class:
  // void PlotNewData(...);

public slots:
  void setYaxis(double min, double max);
  void setXaxis(double min, double max);
<<<<<<< HEAD
  void setLineLabel(int which, QString label);
  void setLineColor(int which, QString color);
=======
  void setTitle(int which, QString title);

  void setColor(int which, QColor color);
  QColor getColor(int which) const;
>>>>>>> 8740eb0d
  void setLineWidth(int which, int width);
  int getLineWidth(int which) const;
  void setLineStyle(int which, Qt::PenStyle style);
  const Qt::PenStyle getLineStyle(int which) const;
  void setLineMarker(int which, QwtSymbol::Style marker);
  const QwtSymbol::Style getLineMarker(int which) const;
  void setMarkerAlpha(int which, int alpha);
  int getMarkerAlpha(int which) const;
  // Need a function for each curve for setting via stylesheet.
  // Can't use preprocessor directives because we're inside a Q_OBJECT.
  void setLineColor1 (QColor);
  void setLineColor2 (QColor);
  void setLineColor3 (QColor);
  void setLineColor4 (QColor);
  void setLineColor5 (QColor);
  void setLineColor6 (QColor);
  void setLineColor7 (QColor);
  void setLineColor8 (QColor);
  void setLineColor9 (QColor);

  void setLineWidth1 (int);
  void setLineWidth2 (int);
  void setLineWidth3 (int);
  void setLineWidth4 (int);
  void setLineWidth5 (int);
  void setLineWidth6 (int);
  void setLineWidth7 (int);
  void setLineWidth8 (int);
  void setLineWidth9 (int);

  void setLineStyle1 (Qt::PenStyle);
  void setLineStyle2 (Qt::PenStyle);
  void setLineStyle3 (Qt::PenStyle);
  void setLineStyle4 (Qt::PenStyle);
  void setLineStyle5 (Qt::PenStyle);
  void setLineStyle6 (Qt::PenStyle);
  void setLineStyle7 (Qt::PenStyle);
  void setLineStyle8 (Qt::PenStyle);
  void setLineStyle9 (Qt::PenStyle);

  void setLineMarker1 (QwtSymbol::Style);
  void setLineMarker2 (QwtSymbol::Style);
  void setLineMarker3 (QwtSymbol::Style);
  void setLineMarker4 (QwtSymbol::Style);
  void setLineMarker5 (QwtSymbol::Style);
  void setLineMarker6 (QwtSymbol::Style);
  void setLineMarker7 (QwtSymbol::Style);
  void setLineMarker8 (QwtSymbol::Style);
  void setLineMarker9 (QwtSymbol::Style);

  void setMarkerAlpha1 (int);
  void setMarkerAlpha2 (int);
  void setMarkerAlpha3 (int);
  void setMarkerAlpha4 (int);
  void setMarkerAlpha5 (int);
  void setMarkerAlpha6 (int);
  void setMarkerAlpha7 (int);
  void setMarkerAlpha8 (int);
  void setMarkerAlpha9 (int);

  void setZoomerColor(QColor c);
  void setPaletteColor(QColor c);
  void setAxisLabelFontSize(int axisId, int fs);
  void setYaxisLabelFontSize(int fs);
  void setXaxisLabelFontSize(int fs);
  void setAxesLabelFontSize(int fs);

  void setStop(bool on);

  QString lineLabel(int which);

  void resizeSlot(QSize *s);

  // Because of the preprocessing of slots in QT, these are not
  // easily separated by the version check. Make one for each
  // version until it's worked out.
  void OnPickerPointSelected(const QwtDoublePoint & p);
  void OnPickerPointSelected6(const QPointF & p);

signals:
  void plotPointSelected(const QPointF p);

protected slots:
  void LegendEntryChecked(QwtPlotItem *plotItem, bool on);

protected:
  int _nplots;
  std::vector<QwtPlotCurve*> _plot_curve;

  QwtPlotPanner* _panner;
  QwtPlotZoomer* _zoomer;

  QwtDblClickPlotPicker *_picker;
  QwtPlotMagnifier *_magnifier;

  int64_t _numPoints;

  bool _stop;

  QList<QColor> _trace_colors;
};

#endif /* DOMAIN_DISPLAY_PLOT_H */<|MERGE_RESOLUTION|>--- conflicted
+++ resolved
@@ -178,15 +178,10 @@
 public slots:
   void setYaxis(double min, double max);
   void setXaxis(double min, double max);
-<<<<<<< HEAD
   void setLineLabel(int which, QString label);
   void setLineColor(int which, QString color);
-=======
-  void setTitle(int which, QString title);
-
-  void setColor(int which, QColor color);
-  QColor getColor(int which) const;
->>>>>>> 8740eb0d
+
+  QColor getLineColor(int which) const;
   void setLineWidth(int which, int width);
   int getLineWidth(int which) const;
   void setLineStyle(int which, Qt::PenStyle style);
