# Copyright 2010-2012 Free Software Foundation, Inc.
#
# This file is part of GNU Radio
#
# GNU Radio is free software; you can redistribute it and/or modify
# it under the terms of the GNU General Public License as published by
# the Free Software Foundation; either version 3, or (at your option)
# any later version.
#
# GNU Radio is distributed in the hope that it will be useful,
# but WITHOUT ANY WARRANTY; without even the implied warranty of
# MERCHANTABILITY or FITNESS FOR A PARTICULAR PURPOSE.  See the
# GNU General Public License for more details.
#
# You should have received a copy of the GNU General Public License
# along with GNU Radio; see the file COPYING.  If not, write to
# the Free Software Foundation, Inc., 51 Franklin Street,
# Boston, MA 02110-1301, USA.

########################################################################
# Setup swig generation
########################################################################
include(GrPython)
include(GrSwig)

set(GR_SWIG_INCLUDE_DIRS
    ${GR_QTGUI_INCLUDE_DIRS}
<<<<<<< HEAD
    ${GR_FFT_INCLUDE_DIRS}
=======
    ${GNURADIO_CORE_SWIG_INCLUDE_DIRS}
    ${GRUEL_INCLUDE_DIRS}
>>>>>>> baaf2b6c
    ${QWT_INCLUDE_DIRS}
    ${QT_INCLUDE_DIRS}
    ${Boost_INCLUDE_DIRS}
)

set(GR_SWIG_DOC_FILE ${CMAKE_CURRENT_BINARY_DIR}/qtgui_swig_doc.i)
set(GR_SWIG_DOC_DIRS ${CMAKE_CURRENT_SOURCE_DIR}/../include)

set(GR_SWIG_LIBRARIES gnuradio-qtgui)

GR_SWIG_MAKE(qtgui_swig qtgui_swig.i)

GR_SWIG_INSTALL(
    TARGETS qtgui_swig
    DESTINATION ${GR_PYTHON_DIR}/gnuradio/qtgui
    COMPONENT "qtgui_python"
)

install(FILES
    qtgui_swig.i
    ${CMAKE_CURRENT_BINARY_DIR}/qtgui_swig_doc.i
    DESTINATION ${GR_INCLUDE_DIR}/gnuradio/swig
    COMPONENT "qtgui_swig"
)<|MERGE_RESOLUTION|>--- conflicted
+++ resolved
@@ -25,12 +25,9 @@
 
 set(GR_SWIG_INCLUDE_DIRS
     ${GR_QTGUI_INCLUDE_DIRS}
-<<<<<<< HEAD
     ${GR_FFT_INCLUDE_DIRS}
-=======
     ${GNURADIO_CORE_SWIG_INCLUDE_DIRS}
     ${GRUEL_INCLUDE_DIRS}
->>>>>>> baaf2b6c
     ${QWT_INCLUDE_DIRS}
     ${QT_INCLUDE_DIRS}
     ${Boost_INCLUDE_DIRS}
