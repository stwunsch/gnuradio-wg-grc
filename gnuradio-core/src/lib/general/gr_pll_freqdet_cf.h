/* -*- c++ -*- */
/*
 * Copyright 2004,2011 Free Software Foundation, Inc.
 * 
 * This file is part of GNU Radio
 * 
 * GNU Radio is free software; you can redistribute it and/or modify
 * it under the terms of the GNU General Public License as published by
 * the Free Software Foundation; either version 3, or (at your option)
 * any later version.
 * 
 * GNU Radio is distributed in the hope that it will be useful,
 * but WITHOUT ANY WARRANTY; without even the implied warranty of
 * MERCHANTABILITY or FITNESS FOR A PARTICULAR PURPOSE.  See the
 * GNU General Public License for more details.
 * 
 * You should have received a copy of the GNU General Public License
 * along with GNU Radio; see the file COPYING.  If not, write to
 * the Free Software Foundation, Inc., 51 Franklin Street,
 * Boston, MA 02110-1301, USA.
 */

#ifndef INCLUDED_GR_PLL_FREQDET_CF_H
#define INCLUDED_GR_PLL_FREQDET_CF_H

#include <gr_core_api.h>
#include <gr_sync_block.h>
#include <gri_control_loop.h>

class gr_pll_freqdet_cf;
typedef boost::shared_ptr<gr_pll_freqdet_cf> gr_pll_freqdet_cf_sptr;

<<<<<<< HEAD
GR_CORE_API gr_pll_freqdet_cf_sptr gr_make_pll_freqdet_cf (float alpha, float beta,
					       float max_freq, float min_freq);
=======
gr_pll_freqdet_cf_sptr gr_make_pll_freqdet_cf (float loop_bw,
					       float max_freq,
					       float min_freq);
>>>>>>> 65fbbb8f
/*!
 * \brief Implements a PLL which locks to the input frequency and outputs 
 * an estimate of that frequency.  Useful for FM Demod.
 * \ingroup sync_blk
 *
 * input: stream of complex; output: stream of floats
 *
 * This PLL locks onto a [possibly noisy] reference carrier on
 * the input and outputs an estimate of that frequency in radians per sample.
 * All settings max_freq and min_freq are in terms of radians per sample, 
 * NOT HERTZ.  The loop bandwidth determins the lock range and should be set
 * around pi/200 -- 2pi/100.
 * \sa gr_pll_refout_cc, gr_pll_carriertracking_cc
 */

<<<<<<< HEAD
class GR_CORE_API gr_pll_freqdet_cf : public gr_sync_block
{
  friend GR_CORE_API gr_pll_freqdet_cf_sptr gr_make_pll_freqdet_cf (float alpha, float beta,
							float max_freq, float min_freq);
=======
class gr_pll_freqdet_cf : public gr_sync_block, public gri_control_loop
{
  friend gr_pll_freqdet_cf_sptr gr_make_pll_freqdet_cf (float loop_bw,
							float max_freq,
							float min_freq);
>>>>>>> 65fbbb8f

  float mod_2pi (float in);
  gr_pll_freqdet_cf (float loop_bw, float max_freq, float min_freq);

  int work (int noutput_items,
	    gr_vector_const_void_star &input_items,
	    gr_vector_void_star &output_items);
private:
  float phase_detector(gr_complex sample,float ref_phase);
};

#endif<|MERGE_RESOLUTION|>--- conflicted
+++ resolved
@@ -30,14 +30,9 @@
 class gr_pll_freqdet_cf;
 typedef boost::shared_ptr<gr_pll_freqdet_cf> gr_pll_freqdet_cf_sptr;
 
-<<<<<<< HEAD
-GR_CORE_API gr_pll_freqdet_cf_sptr gr_make_pll_freqdet_cf (float alpha, float beta,
-					       float max_freq, float min_freq);
-=======
-gr_pll_freqdet_cf_sptr gr_make_pll_freqdet_cf (float loop_bw,
+GR_CORE_API gr_pll_freqdet_cf_sptr gr_make_pll_freqdet_cf (float loop_bw,
 					       float max_freq,
 					       float min_freq);
->>>>>>> 65fbbb8f
 /*!
  * \brief Implements a PLL which locks to the input frequency and outputs 
  * an estimate of that frequency.  Useful for FM Demod.
@@ -53,18 +48,11 @@
  * \sa gr_pll_refout_cc, gr_pll_carriertracking_cc
  */
 
-<<<<<<< HEAD
-class GR_CORE_API gr_pll_freqdet_cf : public gr_sync_block
+class GR_CORE_API gr_pll_freqdet_cf : public gr_sync_block, public gri_control_loop
 {
-  friend GR_CORE_API gr_pll_freqdet_cf_sptr gr_make_pll_freqdet_cf (float alpha, float beta,
-							float max_freq, float min_freq);
-=======
-class gr_pll_freqdet_cf : public gr_sync_block, public gri_control_loop
-{
-  friend gr_pll_freqdet_cf_sptr gr_make_pll_freqdet_cf (float loop_bw,
+  friend GR_CORE_API gr_pll_freqdet_cf_sptr gr_make_pll_freqdet_cf (float loop_bw,
 							float max_freq,
 							float min_freq);
->>>>>>> 65fbbb8f
 
   float mod_2pi (float in);
   gr_pll_freqdet_cf (float loop_bw, float max_freq, float min_freq);
