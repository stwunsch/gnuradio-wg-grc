--- conflicted
+++ resolved
@@ -54,12 +54,7 @@
 	grc_gr_audio.m4 \
 	grc_gr_comedi.m4 \
 	grc_gr_gcell.m4 \
-<<<<<<< HEAD
-=======
-	grc_gr_gpio.m4 \
-	grc_gr_gsm_fr_vocoder.m4 \
 	grc_gr_codec2_vocoder.m4 \
->>>>>>> c9256024
 	grc_gr_noaa.m4 \
 	grc_gr_radio_astronomy.m4 \
 	grc_gr_trellis.m4 \
