////////////////////////////////////////////////////////////////////////////
//                           pmt_@TAG@vector
////////////////////////////////////////////////////////////////////////////

namespace pmt {

static pmt_@TAG@vector *
_@TAG@vector(pmt_t x)
{
  return dynamic_cast<pmt_@TAG@vector*>(x.get());
}


pmt_@TAG@vector::pmt_@TAG@vector(size_t k, @TYPE@ fill)
  : d_v(k)
{
  for (size_t i = 0; i < k; i++)
    d_v[i] = fill;
}

pmt_@TAG@vector::pmt_@TAG@vector(size_t k, const @TYPE@ *data)
  : d_v(k)
{
  for (size_t i = 0; i < k; i++)
    d_v[i] = data[i];
}

@TYPE@
pmt_@TAG@vector::ref(size_t k) const
{
  if (k >= length())
    throw out_of_range("pmt_@TAG@vector_ref", from_long(k));
  return d_v[k];
}

void
pmt_@TAG@vector::set(size_t k, @TYPE@ x)
{
  if (k >= length())
    throw out_of_range("pmt_@TAG@vector_set", from_long(k));
  d_v[k] = x;
}

const @TYPE@ *
pmt_@TAG@vector::elements(size_t &len)
{
  len = length();
  return &d_v[0];
}

@TYPE@ *
pmt_@TAG@vector::writable_elements(size_t &len)
{
  len = length();
  return &d_v[0];
}

const void*
pmt_@TAG@vector::uniform_elements(size_t &len)
{
  len = length() * sizeof(@TYPE@);
  return &d_v[0];
}

void*
pmt_@TAG@vector::uniform_writable_elements(size_t &len)
{
  len = length() * sizeof(@TYPE@);
  return &d_v[0];
}

bool
is_@TAG@vector(pmt_t obj)
{
  return obj->is_@TAG@vector();
}

pmt_t
make_@TAG@vector(size_t k, @TYPE@ fill)
{
  return pmt_t(new pmt_@TAG@vector(k, fill));
}

pmt_t
init_@TAG@vector(size_t k, const @TYPE@ *data)
{
  return pmt_t(new pmt_@TAG@vector(k, data));
}

pmt_t
init_@TAG@vector(size_t k, const std::vector< @TYPE@ > &data)
{
  
  return pmt_t(new pmt_@TAG@vector(k, &data[0]));
}

@TYPE@
@TAG@vector_ref(pmt_t vector, size_t k)
{
  if (!vector->is_@TAG@vector())
    throw wrong_type("pmt_@TAG@vector_ref", vector);
  return _@TAG@vector(vector)->ref(k);
}

void
@TAG@vector_set(pmt_t vector, size_t k, @TYPE@ obj)
{
  if (!vector->is_@TAG@vector())
    throw wrong_type("pmt_@TAG@vector_set", vector);
  _@TAG@vector(vector)->set(k, obj);
}

const @TYPE@ *
@TAG@vector_elements(pmt_t vector, size_t &len)
{
  if (!vector->is_@TAG@vector())
    throw wrong_type("pmt_@TAG@vector_elements", vector);
  return _@TAG@vector(vector)->elements(len);
}

const std::vector< @TYPE@ >
<<<<<<< HEAD
pmt_@TAG@vector_elements(pmt_t vector)
{
  if (!vector->is_@TAG@vector())
    throw pmt_wrong_type("pmt_@TAG@vector_elements", vector);
=======
@TAG@vector_elements(pmt_t vector)
{
  if (!vector->is_@TAG@vector())
    throw wrong_type("pmt_@TAG@vector_elements", vector);
>>>>>>> aa4245a6
  size_t len;
  const @TYPE@ *array = _@TAG@vector(vector)->elements(len);
  const std::vector< @TYPE@ > vec(array, array+len);
  return vec;
}


@TYPE@ *
@TAG@vector_writable_elements(pmt_t vector, size_t &len)
{
  if (!vector->is_@TAG@vector())
    throw wrong_type("pmt_@TAG@vector_writable_elements", vector);
  return _@TAG@vector(vector)->writable_elements(len);
}

} /* namespace pmt */<|MERGE_RESOLUTION|>--- conflicted
+++ resolved
@@ -119,17 +119,10 @@
 }
 
 const std::vector< @TYPE@ >
-<<<<<<< HEAD
-pmt_@TAG@vector_elements(pmt_t vector)
-{
-  if (!vector->is_@TAG@vector())
-    throw pmt_wrong_type("pmt_@TAG@vector_elements", vector);
-=======
 @TAG@vector_elements(pmt_t vector)
 {
   if (!vector->is_@TAG@vector())
     throw wrong_type("pmt_@TAG@vector_elements", vector);
->>>>>>> aa4245a6
   size_t len;
   const @TYPE@ *array = _@TAG@vector(vector)->elements(len);
   const std::vector< @TYPE@ > vec(array, array+len);
