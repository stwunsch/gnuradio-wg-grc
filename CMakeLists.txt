--- conflicted
+++ resolved
@@ -50,10 +50,11 @@
 set(VERSION_INFO_MAINT_VERSION git)
 include(GrVersion) #setup version info
 
-<<<<<<< HEAD
-# Append -O2 optimization flag for Debug builds
-SET(CMAKE_CXX_FLAGS_DEBUG "${CMAKE_CXX_FLAGS_DEBUG} -O2")
-SET(CMAKE_C_FLAGS_DEBUG "${CMAKE_C_FLAGS_DEBUG} -O2")
+# Append -O2 optimization flag for Debug builds (Not on MSVC since conflicts with RTC1 flag)
+IF (NOT MSVC)
+    SET(CMAKE_CXX_FLAGS_DEBUG "${CMAKE_CXX_FLAGS_DEBUG} -O2")
+    SET(CMAKE_C_FLAGS_DEBUG "${CMAKE_C_FLAGS_DEBUG} -O2")
+ENDIF()
 
 # Set C/C++ standard for all targets
 # NOTE: Starting with cmake v3.1 this should be used:
@@ -80,13 +81,6 @@
     message(warning "C standard could not be set because compiler is not GNU, Clang or MSVC.")
 ENDIF()
 
-=======
-# Append -O2 optimization flag for Debug builds (Not on MSVC since conflicts with RTC1 flag)
-IF (NOT MSVC)
-    SET(CMAKE_CXX_FLAGS_DEBUG "${CMAKE_CXX_FLAGS_DEBUG} -O2")
-    SET(CMAKE_C_FLAGS_DEBUG "${CMAKE_C_FLAGS_DEBUG} -O2")
-ENDIF()
->>>>>>> 23460e36
 ########################################################################
 # Environment setup
 ########################################################################
