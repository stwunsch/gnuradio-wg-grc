--- conflicted
+++ resolved
@@ -56,7 +56,6 @@
     SET(CMAKE_C_FLAGS_DEBUG "${CMAKE_C_FLAGS_DEBUG} -O2")
 ENDIF()
 
-<<<<<<< HEAD
 # Set C/C++ standard for all targets
 # NOTE: Starting with cmake v3.1 this should be used:
 # set(CMAKE_C_STANDARD 90)
@@ -81,7 +80,7 @@
 ELSE()
     message(warning "C standard could not be set because compiler is not GNU, Clang or MSVC.")
 ENDIF()
-=======
+
 # Set cmake policies.
 # This will suppress developer warnings during the cmake process that can occur
 # if a newer cmake version than the minimum is used.
@@ -98,7 +97,6 @@
 if(POLICY CMP0046)
     cmake_policy(SET CMP0046 OLD)
 endif()
->>>>>>> 2a6c82f5
 
 ########################################################################
 # Environment setup
