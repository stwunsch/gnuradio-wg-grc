--- conflicted
+++ resolved
@@ -21,31 +21,8 @@
 
 include $(top_srcdir)/Makefile.common
 
-<<<<<<< HEAD
-AM_CPPFLAGS = $(STD_DEFINES_AND_INCLUDES) $(PYTHON_CPPFLAGS) $(WITH_INCLUDES)
-
-# These headers get installed in ${prefix}/include/gnuradio
-grinclude_HEADERS = 				\
-	digital_api.h			\
-	digital_binary_slicer_fb.h		\
-	digital_clock_recovery_mm_cc.h		\
-	digital_clock_recovery_mm_ff.h		\
-	digital_constellation.h			\
-	digital_constellation_receiver_cb.h 	\
-	digital_constellation_decoder_cb.h 	\
-	digital_correlate_access_code_bb.h	\
-	digital_costas_loop_cc.h		\
-	digital_cma_equalizer_cc.h		\
-	digital_crc32.h				\
-	digital_fll_band_edge_cc.h		\
-	digital_lms_dd_equalizer_cc.h		\
-	digital_kurtotic_equalizer_cc.h 	\
-	digital_metric_type.h			\
-	digital_mpsk_receiver_cc.h
-=======
 AM_CPPFLAGS = $(STD_DEFINES_AND_INCLUDES) $(PYTHON_CPPFLAGS) \
 	$(GR_DIGITAL_INCLUDES) $(WITH_INCLUDES)
->>>>>>> 3e8c3125
 
 lib_LTLIBRARIES = libgnuradio-digital.la
 
@@ -63,16 +40,11 @@
 	digital_fll_band_edge_cc.cc		\
 	digital_lms_dd_equalizer_cc.cc		\
 	digital_kurtotic_equalizer_cc.cc	\
-<<<<<<< HEAD
-	digital_mpsk_receiver_cc.cc
-=======
 	digital_mpsk_receiver_cc.cc		\
 	digital_gmskmod_bc.cc			\
 	digital_cpmmod_bc.cc
->>>>>>> 3e8c3125
 
 libgnuradio_digital_la_LIBADD =	\
-	$(GNURADIO_CORE_LA)	\
-	$(abs_top_builddir)/gr-digital/hier/libdigital_hier.la
+	$(GNURADIO_CORE_LA)
 
 libgnuradio_digital_la_LDFLAGS = $(NO_UNDEFINED) $(LTVERSIONFLAGS)