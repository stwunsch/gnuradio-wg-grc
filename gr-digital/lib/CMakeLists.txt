--- conflicted
+++ resolved
@@ -24,13 +24,9 @@
     ${GR_DIGITAL_INCLUDE_DIRS}
     ${GR_BLOCKS_INCLUDE_DIRS}
     ${GR_ANALOG_INCLUDE_DIRS}
-<<<<<<< HEAD
     ${GR_FFT_INCLUDE_DIRS}
     ${GR_FILTER_INCLUDE_DIRS}
-=======
-    ${GR_FILTER_INCLUDE_DIRS}
     ${GR_BLOCKS_INCLUDE_DIRS}
->>>>>>> 27990ca9
     ${GNURADIO_CORE_INCLUDE_DIRS}
     ${VOLK_INCLUDE_DIRS}
     ${GRUEL_INCLUDE_DIRS}
@@ -117,114 +113,67 @@
 ########################################################################
 list(APPEND digital_sources
     ${generated_sources}
-<<<<<<< HEAD
-    constellation.cc
-    crc32.cc
-    glfsr.cc
-    mpsk_snr_est.cc
     additive_scrambler_bb_impl.cc
     binary_slicer_fb_impl.cc
     clock_recovery_mm_cc_impl.cc
     clock_recovery_mm_ff_impl.cc
     cma_equalizer_cc_impl.cc
+    constellation.cc
+    constellation_decoder_cb_impl.cc
     constellation_receiver_cb_impl.cc
-    constellation_decoder_cb_impl.cc
     correlate_access_code_bb_impl.cc
     correlate_access_code_tag_bb_impl.cc
     costas_loop_cc_impl.cc
     cpmmod_bc_impl.cc
+    crc32.cc
     descrambler_bb_impl.cc
     diff_decoder_bb_impl.cc
     diff_encoder_bb_impl.cc
     diff_phasor_cc_impl.cc
+    digital_crc32_bb.cc
+    digital_ofdm_carrier_allocator_cvc.cc
+    digital_ofdm_chanest_vcvc.cc
+    digital_ofdm_cyclic_prefixer.cc
+    digital_ofdm_equalizer_base.cc
+    digital_ofdm_equalizer_simpledfe.cc
+    digital_ofdm_equalizer_static.cc
+    digital_ofdm_sync_sc_cfb.cc
     fll_band_edge_cc_impl.cc
     framer_sink_1_impl.cc
+    glfsr.cc
     glfsr_source_b_impl.cc
     glfsr_source_f_impl.cc
+    header_payload_demux_impl.cc
     kurtotic_equalizer_cc_impl.cc
     lms_dd_equalizer_cc_impl.cc
     map_bb_impl.cc
     mpsk_receiver_cc_impl.cc
+    mpsk_snr_est.cc
     mpsk_snr_est_cc_impl.cc
     ofdm_cyclic_prefixer_impl.cc
     ofdm_frame_acquisition_impl.cc
+    ofdm_frame_equalizer_vcvc_impl.cc
     ofdm_frame_sink_impl.cc
     ofdm_insert_preamble_impl.cc
     ofdm_mapper_bcv_impl.cc
     ofdm_sampler_impl.cc
+    ofdm_serializer_vcc_impl.cc
+    packet_header_default.cc
+    packet_header_ofdm.cc
+    packet_headergenerator_bb_impl.cc
+    packet_headerparser_b_impl.cc
     packet_sink_impl.cc
     pfb_clock_sync_ccf_impl.cc
     pfb_clock_sync_fff_impl.cc
     pn_correlator_cc_impl.cc
     probe_density_b_impl.cc
     probe_mpsk_snr_est_c_impl.cc
+    scale_tags_impl.cc
     scrambler_bb_impl.cc
+    simple_correlator_impl.cc
     simple_framer_impl.cc
-    simple_correlator_impl.cc
-=======
-    digital_impl_glfsr.cc
-    digital_impl_mpsk_snr_est.cc
-    digital_additive_scrambler_bb.cc
-    digital_binary_slicer_fb.cc
-    digital_bytes_to_syms.cc
-    digital_clock_recovery_mm_cc.cc
-    digital_clock_recovery_mm_ff.cc
-    digital_cma_equalizer_cc.cc
-    digital_constellation.cc
-    digital_constellation_receiver_cb.cc
-    digital_constellation_decoder_cb.cc
-    digital_correlate_access_code_bb.cc
-    digital_correlate_access_code_tag_bb.cc
-    digital_costas_loop_cc.cc
-    digital_cpmmod_bc.cc
-    digital_crc32.cc
-    digital_descrambler_bb.cc
-    digital_diff_decoder_bb.cc
-    digital_diff_encoder_bb.cc
-    digital_diff_phasor_cc.cc
-    digital_fll_band_edge_cc.cc
-    digital_framer_sink_1.cc
-    digital_glfsr_source_b.cc
-    digital_glfsr_source_f.cc
-    digital_gmskmod_bc.cc
-    digital_lms_dd_equalizer_cc.cc
-    digital_kurtotic_equalizer_cc.cc
-    digital_map_bb.cc
-    digital_mpsk_receiver_cc.cc
-    digital_mpsk_snr_est_cc.cc
-    digital_ofdm_cyclic_prefixer.cc
-    digital_ofdm_frame_acquisition.cc
-    digital_ofdm_frame_sink.cc
-    digital_ofdm_insert_preamble.cc
-    digital_ofdm_mapper_bcv.cc
-    digital_ofdm_sampler.cc
-    digital_packet_sink.cc
-    digital_pfb_clock_sync_ccf.cc
-    digital_pfb_clock_sync_fff.cc
-    digital_pn_correlator_cc.cc
-    digital_probe_density_b.cc
-    digital_probe_mpsk_snr_est_c.cc
-    digital_scrambler_bb.cc
-    digital_simple_framer.cc
-    digital_ofdm_sync_sc_cfb.cc
-    digital_ofdm_chanest_vcvc.cc
-    digital_crc32_bb.cc
-    digital_ofdm_carrier_allocator_cvc.cc
-    digital_ofdm_equalizer_base.cc
-    digital_ofdm_equalizer_static.cc
-    digital_ofdm_equalizer_simpledfe.cc
-    ofdm_frame_equalizer_vcvc_impl.cc
-    ofdm_serializer_vcc_impl.cc
-    packet_header_default.cc
-    packet_header_ofdm.cc
-    packet_headergenerator_bb_impl.cc
-    packet_headerparser_b_impl.cc
-    scale_tags_impl.cc
     tagged_stream_check_impl.cc
     ts_insert_zeros_cc_impl.cc
-    header_payload_demux_impl.cc
-    digital_simple_correlator.cc
->>>>>>> 27990ca9
 )
 
 #Add Windows DLL resource file if using MSVC
@@ -244,15 +193,9 @@
 list(APPEND digital_libs
     volk
     gnuradio-core
-<<<<<<< HEAD
     gnuradio-filter
     gnuradio-blocks
     gnuradio-analog
-=======
-    gnuradio-blocks
-    gnuradio-analog
-    gnuradio-filter
->>>>>>> 27990ca9
     ${Boost_LIBRARIES}
     ${LOG4CPP_LIBRARIES}
 )
@@ -261,16 +204,13 @@
 add_library(gnuradio-digital SHARED ${digital_sources})
 target_link_libraries(gnuradio-digital ${digital_libs})
 GR_LIBRARY_FOO(gnuradio-digital RUNTIME_COMPONENT "digital_runtime" DEVEL_COMPONENT "digital_devel")
-<<<<<<< HEAD
-add_dependencies(gnuradio-digital 
-  digital_generated_includes digital_generated_swigs
-  gnuradio-core gnuradio-filter gnuradio-analog)
-=======
-add_dependencies(gnuradio-digital
-     digital_generated_includes
-     digital_generated_swigs
-     gnuradio-analog
-     gnuradio-blocks
-     gnuradio-filter
-)
->>>>>>> 27990ca9
+
+add_dependencies(
+    gnuradio-digital
+    digital_generated_includes
+    digital_generated_swigs
+    gnuradio-core
+    gnuradio-filter
+    gnuradio-analog
+    gnuradio-blocks
+)