/* -*- c++ -*- */
/*
 * Copyright 2004,2007,2011 Free Software Foundation, Inc.
 *
 * This file is part of GNU Radio
 *
 * GNU Radio is free software; you can redistribute it and/or modify
 * it under the terms of the GNU General Public License as published by
 * the Free Software Foundation; either version 3, or (at your option)
 * any later version.
 *
 * GNU Radio is distributed in the hope that it will be useful,
 * but WITHOUT ANY WARRANTY; without even the implied warranty of
 * MERCHANTABILITY or FITNESS FOR A PARTICULAR PURPOSE.  See the
 * GNU General Public License for more details.
 *
 * You should have received a copy of the GNU General Public License
 * along with GNU Radio; see the file COPYING.  If not, write to
 * the Free Software Foundation, Inc., 51 Franklin Street,
 * Boston, MA 02110-1301, USA.
 */

#ifndef INCLUDED_DIGITAL_MPSK_RECEIVER_CC_H
#define	INCLUDED_DIGITAL_MPSK_RECEIVER_CC_H

#include <digital_api.h>
#include <gruel/attributes.h>
#include <gri_control_loop.h>
#include <gr_block.h>
#include <gr_complex.h>
#include <fstream>

class gri_mmse_fir_interpolator_cc;

class digital_mpsk_receiver_cc;
typedef boost::shared_ptr<digital_mpsk_receiver_cc> digital_mpsk_receiver_cc_sptr;

// public constructor
DIGITAL_API digital_mpsk_receiver_cc_sptr 
digital_make_mpsk_receiver_cc (unsigned int M, float theta, 
			       float loop_bw,
			       float fmin, float fmax,
			       float mu, float gain_mu, 
			       float omega, float gain_omega, float omega_rel);

/*!
 * \brief This block takes care of receiving M-PSK modulated signals
 * through phase, frequency, and symbol synchronization.
 * \ingroup sync_blk
 * \ingroup demod_blk
 *
 * This block takes care of receiving M-PSK modulated signals through
 * phase, frequency, and symbol synchronization. It performs carrier
 * frequency and phase locking as well as symbol timing recovery.  It
 * works with (D)BPSK, (D)QPSK, and (D)8PSK as tested currently. It
 * should also work for OQPSK and PI/4 DQPSK.
 *
 * The phase and frequency synchronization are based on a Costas loop
 * that finds the error of the incoming signal point compared to its
 * nearest constellation point. The frequency and phase of the NCO are
 * updated according to this error. There are optimized phase error
 * detectors for BPSK and QPSK, but 8PSK is done using a brute-force
 * computation of the constellation points to find the minimum.
 *
 * The symbol synchronization is done using a modified Mueller and
 * Muller circuit from the paper:
 * 
 *    G. R. Danesfahani, T.G. Jeans, "Optimisation of modified Mueller
 *    and Muller algorithm," Electronics Letters, Vol. 31, no. 13, 22
 *    June 1995, pp. 1032 - 1033.
 *
 * This circuit interpolates the downconverted sample (using the NCO
 * developed by the Costas loop) every mu samples, then it finds the
 * sampling error based on this and the past symbols and the decision
 * made on the samples. Like the phase error detector, there are
 * optimized decision algorithms for BPSK and QPKS, but 8PSK uses
 * another brute force computation against all possible symbols. The
 * modifications to the M&M used here reduce self-noise.
 *
 */

<<<<<<< HEAD
class DIGITAL_API digital_mpsk_receiver_cc : public gr_block
=======
class digital_mpsk_receiver_cc : public gr_block, public gri_control_loop
>>>>>>> 65fbbb8f
{
 public:
  ~digital_mpsk_receiver_cc ();
  void forecast(int noutput_items, gr_vector_int &ninput_items_required);
  int general_work (int noutput_items,
		    gr_vector_int &ninput_items,
		    gr_vector_const_void_star &input_items,
		    gr_vector_void_star &output_items);


  // Member functions related to the symbol tracking portion of the receiver
  //! (M&M) Returns current value of mu
  float mu() const { return d_mu;}

  //! (M&M) Returns current value of omega
  float omega() const { return d_omega;}

  //! (M&M) Returns mu gain factor
  float gain_mu() const { return d_gain_mu;}

  //! (M&M) Returns omega gain factor
  float gain_omega() const { return d_gain_omega;}

  //! (M&M) Sets value of mu
  void set_mu (float mu) { d_mu = mu; }
  
  //! (M&M) Sets value of omega and its min and max values 
  void set_omega (float omega) { 
    d_omega = omega;
    d_min_omega = omega*(1.0 - d_omega_rel);
    d_max_omega = omega*(1.0 + d_omega_rel);
    d_omega_mid = 0.5*(d_min_omega+d_max_omega);
  }

  //! (M&M) Sets value for mu gain factor
  void set_gain_mu (float gain_mu) { d_gain_mu = gain_mu; }

  //! (M&M) Sets value for omega gain factor
  void set_gain_omega (float gain_omega) { d_gain_omega = gain_omega; }

protected:
  
  /*!
   * \brief Constructor to synchronize incoming M-PSK symbols
   *
   * \param M	        modulation order of the M-PSK modulation
   * \param theta	any constant phase rotation from the real axis of the constellation
   * \param loop_bw	Loop bandwidth to set gains of phase/freq tracking loop
   * \param fmin        minimum normalized frequency value the loop can achieve
   * \param fmax        maximum normalized frequency value the loop can achieve
   * \param mu          initial parameter for the interpolator [0,1]
   * \param gain_mu     gain parameter of the M&M error signal to adjust mu (~0.05)
   * \param omega       initial value for the number of symbols between samples (~number of samples/symbol)
   * \param gain_omega  gain parameter to adjust omega based on the error (~omega^2/4)
   * \param omega_rel   sets the maximum (omega*(1+omega_rel)) and minimum (omega*(1+omega_rel)) omega (~0.005)
   *
   * The constructor also chooses which phase detector and decision maker to use in the work loop based on the
   * value of M.
   */
  digital_mpsk_receiver_cc (unsigned int M, float theta, 
			    float loop_bw,
			    float fmin, float fmax,
			    float mu, float gain_mu, 
			    float omega, float gain_omega, float omega_rel);

  void make_constellation();
  void mm_sampler(const gr_complex symbol);
  void mm_error_tracking(gr_complex sample);
  void phase_error_tracking(gr_complex sample);


  /*!
   * \brief Phase error detector for MPSK modulations.
   *
   * \param sample   the I&Q sample from which to determine the phase error
   *
   * This function determines the phase error for any MPSK signal by
   * creating a set of PSK constellation points and doing a
   * brute-force search to see which point minimizes the Euclidean
   * distance. This point is then used to derotate the sample to the
   * real-axis and a atan (using the fast approximation function) to
   * determine the phase difference between the incoming sample and
   * the real constellation point
   *
   * This should be cleaned up and made more efficient.
   *
   * \returns the approximated phase error.
   */
  float phase_error_detector_generic(gr_complex sample) const; // generic for M but more costly

  /*!
   * \brief Phase error detector for BPSK modulation.
   *
   * \param sample   the I&Q sample from which to determine the phase error
   *
   * This function determines the phase error using a simple BPSK
   * phase error detector by multiplying the real and imaginary (the
   * error signal) components together. As the imaginary part goes to
   * 0, so does this error.
   *
   * \returns the approximated phase error.
   */
  float phase_error_detector_bpsk(gr_complex sample) const;    // optimized for BPSK

  /*!
   * \brief Phase error detector for QPSK modulation.
   *
   * \param sample   the I&Q sample from which to determine the phase error
   *
   * This function determines the phase error using the limiter
   * approach in a standard 4th order Costas loop
   *
   * \returns the approximated phase error.
   */
  float phase_error_detector_qpsk(gr_complex sample) const;



  /*!
   * \brief Decision maker for a generic MPSK constellation.
   *
   * \param sample   the baseband I&Q sample from which to make the decision
   *
   * This decision maker is a generic implementation that does a
   * brute-force search for the constellation point that minimizes the
   * error between it and the incoming signal.
   *
   * \returns the index to d_constellation that minimizes the error/
 */
  unsigned int decision_generic(gr_complex sample) const;


 /*!
   * \brief Decision maker for BPSK constellation.
   *
   * \param sample   the baseband I&Q sample from which to make the decision
   *
   * This decision maker is a simple slicer function that makes a
   * decision on the symbol based on its placement on the real axis of
   * greater than 0 or less than 0; the quadrature component is always
   * 0.
   *
   * \returns the index to d_constellation that minimizes the error/
   */
  unsigned int decision_bpsk(gr_complex sample) const;
  

  /*!
   * \brief Decision maker for QPSK constellation.
   *
   * \param sample   the baseband I&Q sample from which to make the decision
   *
   * This decision maker is a simple slicer function that makes a
   * decision on the symbol based on its placement versus both axes
   * and returns which quadrant the symbol is in.
   *
   * \returns the index to d_constellation that minimizes the error/
   */
  unsigned int decision_qpsk(gr_complex sample) const;

private:
  unsigned int d_M;
  float        d_theta;

  /*!
   * \brief Decision maker function pointer 
   *
   * \param sample   the baseband I&Q sample from which to make the decision
   *
   * This is a function pointer that is set in the constructor to
   * point to the proper decision function for the specified
   * constellation order.
   *
   * \return index into d_constellation point that is the closest to the recieved sample
   */
  unsigned int (digital_mpsk_receiver_cc::*d_decision)(gr_complex sample) const; // pointer to decision function


  std::vector<gr_complex> d_constellation;
  unsigned int d_current_const_point;

  // Members related to symbol timing
  float d_mu, d_gain_mu;
  float d_omega, d_gain_omega, d_omega_rel, d_max_omega, d_min_omega, d_omega_mid;
  gr_complex d_p_2T, d_p_1T, d_p_0T;
  gr_complex d_c_2T, d_c_1T, d_c_0T;

  /*!
   * \brief Phase error detector function pointer 
   *
   * \param sample   the I&Q sample from which to determine the phase error
   *
   * This is a function pointer that is set in the constructor to
   * point to the proper phase error detector function for the
   * specified constellation order.
   */
  float (digital_mpsk_receiver_cc::*d_phase_error_detector)(gr_complex sample) const;


  //! get interpolated value
  gri_mmse_fir_interpolator_cc 	*d_interp;
  
  //! delay line length.
  static const unsigned int DLLEN = 8;
  
  //! delay line plus some length for overflow protection
  __GR_ATTR_ALIGNED(8) gr_complex d_dl[2*DLLEN];
  
  //! index to delay line
  unsigned int d_dl_idx;

  friend DIGITAL_API digital_mpsk_receiver_cc_sptr
  digital_make_mpsk_receiver_cc (unsigned int M, float theta,
				 float loop_bw,
				 float fmin, float fmax,
				 float mu, float gain_mu, 
				 float omega, float gain_omega, float omega_rel);
};

#endif<|MERGE_RESOLUTION|>--- conflicted
+++ resolved
@@ -79,11 +79,7 @@
  *
  */
 
-<<<<<<< HEAD
-class DIGITAL_API digital_mpsk_receiver_cc : public gr_block
-=======
-class digital_mpsk_receiver_cc : public gr_block, public gri_control_loop
->>>>>>> 65fbbb8f
+class DIGITAL_API digital_mpsk_receiver_cc : public gr_block, public gri_control_loop
 {
  public:
   ~digital_mpsk_receiver_cc ();
