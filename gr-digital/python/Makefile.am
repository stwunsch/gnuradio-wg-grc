--- conflicted
+++ resolved
@@ -50,15 +50,6 @@
 	cpm.py			\
 	crc.py			\
 	generic_mod_demod.py	\
-<<<<<<< HEAD
-	qam.py		\
-	bpsk.py		\
-	qpsk.py		\
-	ofdm.py		\
-	pkt.py		\
-	modulation_utils2.py
-
-=======
 	gmsk.py			\
 	modulation_utils.py	\
 	modulation_utils2.py	\
@@ -68,5 +59,4 @@
 	psk2.py			\
 	qam.py			\
 	qpsk.py
->>>>>>> 8b3c4ccf
 endif