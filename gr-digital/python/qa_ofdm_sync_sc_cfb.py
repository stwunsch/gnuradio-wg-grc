#!/usr/bin/env python
#
# Copyright 2012,2013 Free Software Foundation, Inc.
# 
# This file is part of GNU Radio
# 
# GNU Radio is free software; you can redistribute it and/or modify
# it under the terms of the GNU General Public License as published by
# the Free Software Foundation; either version 3, or (at your option)
# any later version.
# 
# GNU Radio is distributed in the hope that it will be useful,
# but WITHOUT ANY WARRANTY; without even the implied warranty of
# MERCHANTABILITY or FITNESS FOR A PARTICULAR PURPOSE.  See the
# GNU General Public License for more details.
# 
# You should have received a copy of the GNU General Public License
# along with GNU Radio; see the file COPYING.  If not, write to
# the Free Software Foundation, Inc., 51 Franklin Street,
# Boston, MA 02110-1301, USA.
# 

import numpy
import random

from gnuradio import gr, gr_unittest
import blocks_swig as blocks
import analog_swig as analog

try:
    # This will work when feature #505 is added.
    from gnuradio import digital
    from gnuradio.digital.utils import tagged_streams
    from gnuradio.digital.ofdm_txrx import ofdm_tx
except ImportError:
    # Until then this will work.
    import digital_swig as digital
    from utils import tagged_streams
    from ofdm_txrx import ofdm_tx


class qa_ofdm_sync_sc_cfb (gr_unittest.TestCase):

    def setUp (self):
        self.tb = gr.top_block ()

    def tearDown (self):
        self.tb = None

    def test_001_detect (self):
        """ Send two bursts, with zeros in between, and check
        they are both detected at the correct position and no
        false alarms occur """
        n_zeros = 15
        fft_len = 32
        cp_len = 4
        sig_len = (fft_len + cp_len) * 10
        sync_symbol = [(random.randint(0, 1)*2)-1 for x in range(fft_len/2)] * 2
        tx_signal = [0,] * n_zeros + \
                    sync_symbol[-cp_len:] + \
                    sync_symbol + \
                    [(random.randint(0, 1)*2)-1 for x in range(sig_len)]
        tx_signal = tx_signal * 2
        add = blocks.add_cc()
        sync = digital.ofdm_sync_sc_cfb(fft_len, cp_len)
        sink_freq   = blocks.vector_sink_f()
        sink_detect = blocks.vector_sink_b()
        self.tb.connect(blocks.vector_source_c(tx_signal), (add, 0))
        self.tb.connect(analog.noise_source_c(analog.GR_GAUSSIAN, .01), (add, 1))
        self.tb.connect(add, sync)
        self.tb.connect((sync, 0), sink_freq)
        self.tb.connect((sync, 1), sink_detect)
        self.tb.run()
        sig1_detect = sink_detect.data()[0:len(tx_signal)/2]
        sig2_detect = sink_detect.data()[len(tx_signal)/2:]
        self.assertTrue(abs(sig1_detect.index(1) - (n_zeros + fft_len + cp_len)) < cp_len)
        self.assertTrue(abs(sig2_detect.index(1) - (n_zeros + fft_len + cp_len)) < cp_len)
        self.assertEqual(numpy.sum(sig1_detect), 1)
        self.assertEqual(numpy.sum(sig2_detect), 1)


    def test_002_freq (self):
        """ Add a fine frequency offset and see if that get's detected properly """
        fft_len = 32
        cp_len = 4
        freq_offset = 0.1 # Must stay < 2*pi/fft_len = 0.196 (otherwise, it's coarse)
        sig_len = (fft_len + cp_len) * 10
        sync_symbol = [(random.randint(0, 1)*2)-1 for x in range(fft_len/2)] * 2
        tx_signal = sync_symbol[-cp_len:] + \
                    sync_symbol + \
                    [(random.randint(0, 1)*2)-1 for x in range(sig_len)]
        mult = blocks.multiply_cc()
        add = blocks.add_cc()
        sync = digital.ofdm_sync_sc_cfb(fft_len, cp_len)
        sink_freq   = blocks.vector_sink_f()
        sink_detect = blocks.vector_sink_b()
        self.tb.connect(blocks.vector_source_c(tx_signal), (mult, 0), (add, 0))
        self.tb.connect(analog.sig_source_c(2 * numpy.pi, analog.GR_SIN_WAVE, freq_offset, 1.0), (mult, 1))
        self.tb.connect(analog.noise_source_c(analog.GR_GAUSSIAN, .01), (add, 1))
        self.tb.connect(add, sync)
        self.tb.connect((sync, 0), sink_freq)
        self.tb.connect((sync, 1), sink_detect)
        self.tb.run()
        phi_hat = sink_freq.data()[sink_detect.data().index(1)]
        est_freq_offset = 2 * phi_hat / fft_len
        self.assertAlmostEqual(est_freq_offset, freq_offset, places=2)


    def test_003_multiburst (self):
        """ Send several bursts, see if the number of detects is correct.
        Burst lengths and content are random.
        """
        n_bursts = 42
        fft_len = 32
        cp_len = 4
        tx_signal = []
        for i in xrange(n_bursts):
            sync_symbol = [(random.randint(0, 1)*2)-1 for x in range(fft_len/2)] * 2
            tx_signal += [0,] * random.randint(0, 2*fft_len) + \
                         sync_symbol[-cp_len:] + \
                         sync_symbol + \
                         [(random.randint(0, 1)*2)-1 for x in range(fft_len * random.randint(5,23))]
        add = blocks.add_cc()
        sync = digital.ofdm_sync_sc_cfb(fft_len, cp_len)
        sink_freq   = blocks.vector_sink_f()
        sink_detect = blocks.vector_sink_b()
        self.tb.connect(blocks.vector_source_c(tx_signal), (add, 0))
        self.tb.connect(analog.noise_source_c(analog.GR_GAUSSIAN, .005), (add, 1))
        self.tb.connect(add, sync)
        self.tb.connect((sync, 0), sink_freq)
        self.tb.connect((sync, 1), sink_detect)
        self.tb.run()
        self.assertEqual(numpy.sum(sink_detect.data()), n_bursts,
                msg="""Because of statistics, it is possible (though unlikely)
that the number of detected bursts differs slightly. If the number of detects is
off by one or two, run the test again and see what happen.
Detection error was: %d """ % (numpy.sum(sink_detect.data()) - n_bursts)
        )

    # FIXME ofdm_mod is currently not working
    #def test_004_ofdm_packets (self):
        #"""
        #Send several bursts, see if the number of detects is correct.
        #Burst lengths and content are random.
        #"""
        #n_bursts = 42
        #fft_len = 64
        #cp_len = 12
        #tx_signal = []
        #packets = []
        #tagname = "length"
        #min_packet_length = 100
        #max_packet_length = 100
        #sync_sequence = [random.randint(0, 1)*2-1 for x in range(fft_len/2)]
        #for i in xrange(n_bursts):
            #packet_length = random.randint(min_packet_length,
                                           #max_packet_length+1)
            #packet = [random.randint(0, 255) for i in range(packet_length)]
            #packets.append(packet)
        #data, tags = tagged_streams.packets_to_vectors(
            #packets, tagname, vlen=1)
        #total_length = len(data)

        #src = blocks.vector_source_b(data, False, 1, tags)
        #mod = ofdm_tx(
                #fft_len=fft_len,
                #cp_len=cp_len,
                #length_tag_name=tagname,
                #occupied_carriers=(range(1, 27) + range(38, 64),),
                #pilot_carriers=((0,),),
                #pilot_symbols=((100,),),
        #)
        #rate_in = 16000
        #rate_out = 48000
        #ratio = float(rate_out) / rate_in
        #throttle1 = gr.throttle(gr.sizeof_gr_complex, rate_in)
<<<<<<< HEAD
        #insert_zeros = digital.ts_insert_zeros_cc(tagname)
        #throttle2 = gr.throttle(gr.sizeof_gr_complex, rate_out)
        #sink_countbursts = blocks.vector_sink_c()
        #head = blocks.head(gr.sizeof_gr_complex, int(total_length * ratio*2))
=======
        #sink_countbursts = gr.vector_sink_c()
        #head = gr.head(gr.sizeof_gr_complex, int(total_length * ratio*2))
>>>>>>> 3206f129
        #add = gr.add_cc()
        #sync = digital.ofdm_sync_sc_cfb(fft_len, cp_len)
        #sink_freq   = blocks.vector_sink_f()
        #sink_detect = blocks.vector_sink_b()
        #noise_level = 0.01
        #noise = gr.noise_source_c(gr.GR_GAUSSIAN, noise_level)
        #self.tb.connect(src, mod, blocks.null_sink(gr.sizeof_gr_complex))
        #self.tb.connect(insert_zeros, sink_countbursts)
        #self.tb.connect(noise, (add, 1))
        #self.tb.connect(add, sync)
        #self.tb.connect((sync, 0), sink_freq)
        #self.tb.connect((sync, 1), sink_detect)
        #self.tb.run()
        #count_data = sink_countbursts.data()
        #count_tags = sink_countbursts.tags()
        #burstcount = tagged_streams.count_bursts(count_data, count_tags, tagname)
        #self.assertEqual(numpy.sum(sink_detect.data()), burstcount)


if __name__ == '__main__':
    #gr_unittest.run(qa_ofdm_sync_sc_cfb, "qa_ofdm_sync_sc_cfb.xml")
    gr_unittest.run(qa_ofdm_sync_sc_cfb)
<|MERGE_RESOLUTION|>--- conflicted
+++ resolved
@@ -174,15 +174,8 @@
         #rate_out = 48000
         #ratio = float(rate_out) / rate_in
         #throttle1 = gr.throttle(gr.sizeof_gr_complex, rate_in)
-<<<<<<< HEAD
-        #insert_zeros = digital.ts_insert_zeros_cc(tagname)
-        #throttle2 = gr.throttle(gr.sizeof_gr_complex, rate_out)
-        #sink_countbursts = blocks.vector_sink_c()
-        #head = blocks.head(gr.sizeof_gr_complex, int(total_length * ratio*2))
-=======
         #sink_countbursts = gr.vector_sink_c()
         #head = gr.head(gr.sizeof_gr_complex, int(total_length * ratio*2))
->>>>>>> 3206f129
         #add = gr.add_cc()
         #sync = digital.ofdm_sync_sc_cfb(fft_len, cp_len)
         #sink_freq   = blocks.vector_sink_f()
