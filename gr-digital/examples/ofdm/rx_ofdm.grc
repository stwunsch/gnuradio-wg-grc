--- conflicted
+++ resolved
@@ -1,6 +1,6 @@
 <?xml version='1.0' encoding='ASCII'?>
 <flow_graph>
-  <timestamp>Tue May  7 15:15:56 2013</timestamp>
+  <timestamp>Fri May 10 12:21:07 2013</timestamp>
   <block>
     <key>options</key>
     <param>
@@ -176,17 +176,10 @@
     </param>
   </block>
   <block>
-<<<<<<< HEAD
-    <key>blocks_delay</key>
-    <param>
-      <key>id</key>
-      <value>blocks_delay_0</value>
-=======
     <key>variable</key>
     <param>
       <key>id</key>
       <value>header_formatter</value>
->>>>>>> 7be24afb
     </param>
     <param>
       <key>_enabled</key>
@@ -344,17 +337,10 @@
     </param>
   </block>
   <block>
-<<<<<<< HEAD
-    <key>blocks_throttle</key>
-    <param>
-      <key>id</key>
-      <value>blocks_throttle_0</value>
-=======
     <key>blocks_tag_debug</key>
     <param>
       <key>id</key>
       <value>blocks_tag_debug_0</value>
->>>>>>> 7be24afb
     </param>
     <param>
       <key>_enabled</key>
@@ -568,17 +554,64 @@
     </param>
   </block>
   <block>
-<<<<<<< HEAD
-    <key>blocks_null_sink</key>
-    <param>
-      <key>id</key>
-      <value>blocks_null_sink_0</value>
-=======
-    <key>blocks_multiply_xx</key>
-    <param>
-      <key>id</key>
-      <value>blocks_multiply_xx_0</value>
->>>>>>> 7be24afb
+    <key>analog_frequency_modulator_fc</key>
+    <param>
+      <key>id</key>
+      <value>analog_frequency_modulator_fc_0</value>
+    </param>
+    <param>
+      <key>_enabled</key>
+      <value>True</value>
+    </param>
+    <param>
+      <key>sensitivity</key>
+      <value>-2.0/fft_len</value>
+    </param>
+    <param>
+      <key>_coordinate</key>
+      <value>(579, 134)</value>
+    </param>
+    <param>
+      <key>_rotation</key>
+      <value>0</value>
+    </param>
+  </block>
+  <block>
+    <key>digital_ofdm_sync_sc_cfb</key>
+    <param>
+      <key>id</key>
+      <value>digital_ofdm_sync_sc_cfb_0</value>
+    </param>
+    <param>
+      <key>_enabled</key>
+      <value>True</value>
+    </param>
+    <param>
+      <key>fft_len</key>
+      <value>fft_len</value>
+    </param>
+    <param>
+      <key>cp_len</key>
+      <value>fft_len/4</value>
+    </param>
+    <param>
+      <key>use_even_carriers</key>
+      <value>False</value>
+    </param>
+    <param>
+      <key>_coordinate</key>
+      <value>(244, 137)</value>
+    </param>
+    <param>
+      <key>_rotation</key>
+      <value>0</value>
+    </param>
+  </block>
+  <block>
+    <key>analog_noise_source_x</key>
+    <param>
+      <key>id</key>
+      <value>analog_noise_source_x_0</value>
     </param>
     <param>
       <key>_enabled</key>
@@ -589,6 +622,313 @@
       <value>complex</value>
     </param>
     <param>
+      <key>noise_type</key>
+      <value>analog.GR_GAUSSIAN</value>
+    </param>
+    <param>
+      <key>amp</key>
+      <value>1</value>
+    </param>
+    <param>
+      <key>seed</key>
+      <value>0</value>
+    </param>
+    <param>
+      <key>_coordinate</key>
+      <value>(0, 220)</value>
+    </param>
+    <param>
+      <key>_rotation</key>
+      <value>0</value>
+    </param>
+  </block>
+  <block>
+    <key>digital_ofdm_frame_equalizer_vcvc</key>
+    <param>
+      <key>id</key>
+      <value>digital_ofdm_frame_equalizer_vcvc_0</value>
+    </param>
+    <param>
+      <key>_enabled</key>
+      <value>True</value>
+    </param>
+    <param>
+      <key>fft_len</key>
+      <value>fft_len</value>
+    </param>
+    <param>
+      <key>equalizer</key>
+      <value>digital.ofdm_equalizer_simpledfe(fft_len, header_mod.base(), occupied_carriers, pilot_carriers, pilot_symbols, 2).base()</value>
+    </param>
+    <param>
+      <key>len_tag_key</key>
+      <value>length_tag_key</value>
+    </param>
+    <param>
+      <key>propagate_channel_state</key>
+      <value>False</value>
+    </param>
+    <param>
+      <key>_coordinate</key>
+      <value>(422, 776)</value>
+    </param>
+    <param>
+      <key>_rotation</key>
+      <value>0</value>
+    </param>
+  </block>
+  <block>
+    <key>digital_header_payload_demux</key>
+    <param>
+      <key>id</key>
+      <value>digital_header_payload_demux_0</value>
+    </param>
+    <param>
+      <key>_enabled</key>
+      <value>True</value>
+    </param>
+    <param>
+      <key>header_len</key>
+      <value>3</value>
+    </param>
+    <param>
+      <key>items_per_symbol</key>
+      <value>fft_len</value>
+    </param>
+    <param>
+      <key>guard_interval</key>
+      <value>fft_len/4</value>
+    </param>
+    <param>
+      <key>length_tag_key</key>
+      <value>length_tag_name</value>
+    </param>
+    <param>
+      <key>trigger_tag_key</key>
+      <value>""</value>
+    </param>
+    <param>
+      <key>output_symbols</key>
+      <value>True</value>
+    </param>
+    <param>
+      <key>type</key>
+      <value>complex</value>
+    </param>
+    <param>
+      <key>_coordinate</key>
+      <value>(678, 298)</value>
+    </param>
+    <param>
+      <key>_rotation</key>
+      <value>0</value>
+    </param>
+  </block>
+  <block>
+    <key>digital_packet_headerparser_b</key>
+    <param>
+      <key>id</key>
+      <value>digital_packet_headerparser_b_0</value>
+    </param>
+    <param>
+      <key>_enabled</key>
+      <value>True</value>
+    </param>
+    <param>
+      <key>header_formatter</key>
+      <value>header_formatter.formatter()</value>
+    </param>
+    <param>
+      <key>_coordinate</key>
+      <value>(915, 495)</value>
+    </param>
+    <param>
+      <key>_rotation</key>
+      <value>90</value>
+    </param>
+  </block>
+  <block>
+    <key>digital_ofdm_serializer_vcc</key>
+    <param>
+      <key>id</key>
+      <value>digital_ofdm_serializer_vcc_0</value>
+    </param>
+    <param>
+      <key>_enabled</key>
+      <value>True</value>
+    </param>
+    <param>
+      <key>fft_len</key>
+      <value>fft_len</value>
+    </param>
+    <param>
+      <key>occupied_carriers</key>
+      <value>occupied_carriers</value>
+    </param>
+    <param>
+      <key>len_tag_key</key>
+      <value>length_tag_name</value>
+    </param>
+    <param>
+      <key>packet_len_tag_key</key>
+      <value>""</value>
+    </param>
+    <param>
+      <key>symbols_skipped</key>
+      <value>0</value>
+    </param>
+    <param>
+      <key>input_is_shifted</key>
+      <value>True</value>
+    </param>
+    <param>
+      <key>_coordinate</key>
+      <value>(245, 643)</value>
+    </param>
+    <param>
+      <key>_rotation</key>
+      <value>0</value>
+    </param>
+  </block>
+  <block>
+    <key>digital_constellation_decoder_cb</key>
+    <param>
+      <key>id</key>
+      <value>digital_constellation_decoder_cb_0_0</value>
+    </param>
+    <param>
+      <key>_enabled</key>
+      <value>True</value>
+    </param>
+    <param>
+      <key>constellation</key>
+      <value>header_mod.base()</value>
+    </param>
+    <param>
+      <key>_coordinate</key>
+      <value>(461, 681)</value>
+    </param>
+    <param>
+      <key>_rotation</key>
+      <value>0</value>
+    </param>
+  </block>
+  <block>
+    <key>virtual_source</key>
+    <param>
+      <key>id</key>
+      <value>virtual_source_0</value>
+    </param>
+    <param>
+      <key>_enabled</key>
+      <value>True</value>
+    </param>
+    <param>
+      <key>stream_id</key>
+      <value>Header Stream</value>
+    </param>
+    <param>
+      <key>_coordinate</key>
+      <value>(0, 543)</value>
+    </param>
+    <param>
+      <key>_rotation</key>
+      <value>0</value>
+    </param>
+  </block>
+  <block>
+    <key>digital_ofdm_chanest_vcvc</key>
+    <param>
+      <key>id</key>
+      <value>digital_ofdm_chanest_vcvc_0</value>
+    </param>
+    <param>
+      <key>_enabled</key>
+      <value>True</value>
+    </param>
+    <param>
+      <key>sync_symbol1</key>
+      <value>sync_word1</value>
+    </param>
+    <param>
+      <key>sync_symbol2</key>
+      <value>sync_word2</value>
+    </param>
+    <param>
+      <key>n_data_symbols</key>
+      <value>2</value>
+    </param>
+    <param>
+      <key>eq_noise_red_len</key>
+      <value>0</value>
+    </param>
+    <param>
+      <key>max_carr_offset</key>
+      <value>-1</value>
+    </param>
+    <param>
+      <key>force_one_symbol</key>
+      <value>False</value>
+    </param>
+    <param>
+      <key>_coordinate</key>
+      <value>(427, 505)</value>
+    </param>
+    <param>
+      <key>_rotation</key>
+      <value>0</value>
+    </param>
+  </block>
+  <block>
+    <key>digital_ofdm_frame_equalizer_vcvc</key>
+    <param>
+      <key>id</key>
+      <value>digital_ofdm_frame_equalizer_vcvc_0_0</value>
+    </param>
+    <param>
+      <key>_enabled</key>
+      <value>True</value>
+    </param>
+    <param>
+      <key>fft_len</key>
+      <value>fft_len</value>
+    </param>
+    <param>
+      <key>equalizer</key>
+      <value>digital.ofdm_equalizer_simpledfe(fft_len, header_mod.base(), occupied_carriers, pilot_carriers, pilot_symbols).base()</value>
+    </param>
+    <param>
+      <key>len_tag_key</key>
+      <value>length_tag_name</value>
+    </param>
+    <param>
+      <key>propagate_channel_state</key>
+      <value>True</value>
+    </param>
+    <param>
+      <key>_coordinate</key>
+      <value>(704, 520)</value>
+    </param>
+    <param>
+      <key>_rotation</key>
+      <value>0</value>
+    </param>
+  </block>
+  <block>
+    <key>blocks_multiply_xx</key>
+    <param>
+      <key>id</key>
+      <value>blocks_multiply_xx_0</value>
+    </param>
+    <param>
+      <key>_enabled</key>
+      <value>True</value>
+    </param>
+    <param>
+      <key>type</key>
+      <value>complex</value>
+    </param>
+    <param>
       <key>num_inputs</key>
       <value>2</value>
     </param>
@@ -606,33 +946,10 @@
     </param>
   </block>
   <block>
-    <key>analog_frequency_modulator_fc</key>
-    <param>
-      <key>id</key>
-      <value>analog_frequency_modulator_fc_0</value>
-    </param>
-    <param>
-      <key>_enabled</key>
-      <value>True</value>
-    </param>
-    <param>
-      <key>sensitivity</key>
-      <value>-2.0/fft_len</value>
-    </param>
-    <param>
-      <key>_coordinate</key>
-      <value>(579, 134)</value>
-    </param>
-    <param>
-      <key>_rotation</key>
-      <value>0</value>
-    </param>
-  </block>
-  <block>
-    <key>gr_delay</key>
-    <param>
-      <key>id</key>
-      <value>gr_delay_0</value>
+    <key>blocks_throttle</key>
+    <param>
+      <key>id</key>
+      <value>blocks_throttle_0</value>
     </param>
     <param>
       <key>_enabled</key>
@@ -643,6 +960,743 @@
       <value>complex</value>
     </param>
     <param>
+      <key>samples_per_second</key>
+      <value>samp_rate</value>
+    </param>
+    <param>
+      <key>vlen</key>
+      <value>1</value>
+    </param>
+    <param>
+      <key>_coordinate</key>
+      <value>(186, 235)</value>
+    </param>
+    <param>
+      <key>_rotation</key>
+      <value>0</value>
+    </param>
+  </block>
+  <block>
+    <key>uhd_usrp_source</key>
+    <param>
+      <key>id</key>
+      <value>uhd_usrp_source_0</value>
+    </param>
+    <param>
+      <key>_enabled</key>
+      <value>False</value>
+    </param>
+    <param>
+      <key>type</key>
+      <value>fc32</value>
+    </param>
+    <param>
+      <key>otw</key>
+      <value></value>
+    </param>
+    <param>
+      <key>stream_args</key>
+      <value></value>
+    </param>
+    <param>
+      <key>dev_addr</key>
+      <value></value>
+    </param>
+    <param>
+      <key>sync</key>
+      <value></value>
+    </param>
+    <param>
+      <key>clock_rate</key>
+      <value>0.0</value>
+    </param>
+    <param>
+      <key>num_mboards</key>
+      <value>1</value>
+    </param>
+    <param>
+      <key>clock_source0</key>
+      <value></value>
+    </param>
+    <param>
+      <key>time_source0</key>
+      <value></value>
+    </param>
+    <param>
+      <key>sd_spec0</key>
+      <value></value>
+    </param>
+    <param>
+      <key>clock_source1</key>
+      <value></value>
+    </param>
+    <param>
+      <key>time_source1</key>
+      <value></value>
+    </param>
+    <param>
+      <key>sd_spec1</key>
+      <value></value>
+    </param>
+    <param>
+      <key>clock_source2</key>
+      <value></value>
+    </param>
+    <param>
+      <key>time_source2</key>
+      <value></value>
+    </param>
+    <param>
+      <key>sd_spec2</key>
+      <value></value>
+    </param>
+    <param>
+      <key>clock_source3</key>
+      <value></value>
+    </param>
+    <param>
+      <key>time_source3</key>
+      <value></value>
+    </param>
+    <param>
+      <key>sd_spec3</key>
+      <value></value>
+    </param>
+    <param>
+      <key>clock_source4</key>
+      <value></value>
+    </param>
+    <param>
+      <key>time_source4</key>
+      <value></value>
+    </param>
+    <param>
+      <key>sd_spec4</key>
+      <value></value>
+    </param>
+    <param>
+      <key>clock_source5</key>
+      <value></value>
+    </param>
+    <param>
+      <key>time_source5</key>
+      <value></value>
+    </param>
+    <param>
+      <key>sd_spec5</key>
+      <value></value>
+    </param>
+    <param>
+      <key>clock_source6</key>
+      <value></value>
+    </param>
+    <param>
+      <key>time_source6</key>
+      <value></value>
+    </param>
+    <param>
+      <key>sd_spec6</key>
+      <value></value>
+    </param>
+    <param>
+      <key>clock_source7</key>
+      <value></value>
+    </param>
+    <param>
+      <key>time_source7</key>
+      <value></value>
+    </param>
+    <param>
+      <key>sd_spec7</key>
+      <value></value>
+    </param>
+    <param>
+      <key>nchan</key>
+      <value>1</value>
+    </param>
+    <param>
+      <key>samp_rate</key>
+      <value>samp_rate</value>
+    </param>
+    <param>
+      <key>center_freq0</key>
+      <value>0</value>
+    </param>
+    <param>
+      <key>gain0</key>
+      <value>0</value>
+    </param>
+    <param>
+      <key>ant0</key>
+      <value></value>
+    </param>
+    <param>
+      <key>bw0</key>
+      <value>0</value>
+    </param>
+    <param>
+      <key>center_freq1</key>
+      <value>0</value>
+    </param>
+    <param>
+      <key>gain1</key>
+      <value>0</value>
+    </param>
+    <param>
+      <key>ant1</key>
+      <value></value>
+    </param>
+    <param>
+      <key>bw1</key>
+      <value>0</value>
+    </param>
+    <param>
+      <key>center_freq2</key>
+      <value>0</value>
+    </param>
+    <param>
+      <key>gain2</key>
+      <value>0</value>
+    </param>
+    <param>
+      <key>ant2</key>
+      <value></value>
+    </param>
+    <param>
+      <key>bw2</key>
+      <value>0</value>
+    </param>
+    <param>
+      <key>center_freq3</key>
+      <value>0</value>
+    </param>
+    <param>
+      <key>gain3</key>
+      <value>0</value>
+    </param>
+    <param>
+      <key>ant3</key>
+      <value></value>
+    </param>
+    <param>
+      <key>bw3</key>
+      <value>0</value>
+    </param>
+    <param>
+      <key>center_freq4</key>
+      <value>0</value>
+    </param>
+    <param>
+      <key>gain4</key>
+      <value>0</value>
+    </param>
+    <param>
+      <key>ant4</key>
+      <value></value>
+    </param>
+    <param>
+      <key>bw4</key>
+      <value>0</value>
+    </param>
+    <param>
+      <key>center_freq5</key>
+      <value>0</value>
+    </param>
+    <param>
+      <key>gain5</key>
+      <value>0</value>
+    </param>
+    <param>
+      <key>ant5</key>
+      <value></value>
+    </param>
+    <param>
+      <key>bw5</key>
+      <value>0</value>
+    </param>
+    <param>
+      <key>center_freq6</key>
+      <value>0</value>
+    </param>
+    <param>
+      <key>gain6</key>
+      <value>0</value>
+    </param>
+    <param>
+      <key>ant6</key>
+      <value></value>
+    </param>
+    <param>
+      <key>bw6</key>
+      <value>0</value>
+    </param>
+    <param>
+      <key>center_freq7</key>
+      <value>0</value>
+    </param>
+    <param>
+      <key>gain7</key>
+      <value>0</value>
+    </param>
+    <param>
+      <key>ant7</key>
+      <value></value>
+    </param>
+    <param>
+      <key>bw7</key>
+      <value>0</value>
+    </param>
+    <param>
+      <key>center_freq8</key>
+      <value>0</value>
+    </param>
+    <param>
+      <key>gain8</key>
+      <value>0</value>
+    </param>
+    <param>
+      <key>ant8</key>
+      <value></value>
+    </param>
+    <param>
+      <key>bw8</key>
+      <value>0</value>
+    </param>
+    <param>
+      <key>center_freq9</key>
+      <value>0</value>
+    </param>
+    <param>
+      <key>gain9</key>
+      <value>0</value>
+    </param>
+    <param>
+      <key>ant9</key>
+      <value></value>
+    </param>
+    <param>
+      <key>bw9</key>
+      <value>0</value>
+    </param>
+    <param>
+      <key>center_freq10</key>
+      <value>0</value>
+    </param>
+    <param>
+      <key>gain10</key>
+      <value>0</value>
+    </param>
+    <param>
+      <key>ant10</key>
+      <value></value>
+    </param>
+    <param>
+      <key>bw10</key>
+      <value>0</value>
+    </param>
+    <param>
+      <key>center_freq11</key>
+      <value>0</value>
+    </param>
+    <param>
+      <key>gain11</key>
+      <value>0</value>
+    </param>
+    <param>
+      <key>ant11</key>
+      <value></value>
+    </param>
+    <param>
+      <key>bw11</key>
+      <value>0</value>
+    </param>
+    <param>
+      <key>center_freq12</key>
+      <value>0</value>
+    </param>
+    <param>
+      <key>gain12</key>
+      <value>0</value>
+    </param>
+    <param>
+      <key>ant12</key>
+      <value></value>
+    </param>
+    <param>
+      <key>bw12</key>
+      <value>0</value>
+    </param>
+    <param>
+      <key>center_freq13</key>
+      <value>0</value>
+    </param>
+    <param>
+      <key>gain13</key>
+      <value>0</value>
+    </param>
+    <param>
+      <key>ant13</key>
+      <value></value>
+    </param>
+    <param>
+      <key>bw13</key>
+      <value>0</value>
+    </param>
+    <param>
+      <key>center_freq14</key>
+      <value>0</value>
+    </param>
+    <param>
+      <key>gain14</key>
+      <value>0</value>
+    </param>
+    <param>
+      <key>ant14</key>
+      <value></value>
+    </param>
+    <param>
+      <key>bw14</key>
+      <value>0</value>
+    </param>
+    <param>
+      <key>center_freq15</key>
+      <value>0</value>
+    </param>
+    <param>
+      <key>gain15</key>
+      <value>0</value>
+    </param>
+    <param>
+      <key>ant15</key>
+      <value></value>
+    </param>
+    <param>
+      <key>bw15</key>
+      <value>0</value>
+    </param>
+    <param>
+      <key>center_freq16</key>
+      <value>0</value>
+    </param>
+    <param>
+      <key>gain16</key>
+      <value>0</value>
+    </param>
+    <param>
+      <key>ant16</key>
+      <value></value>
+    </param>
+    <param>
+      <key>bw16</key>
+      <value>0</value>
+    </param>
+    <param>
+      <key>center_freq17</key>
+      <value>0</value>
+    </param>
+    <param>
+      <key>gain17</key>
+      <value>0</value>
+    </param>
+    <param>
+      <key>ant17</key>
+      <value></value>
+    </param>
+    <param>
+      <key>bw17</key>
+      <value>0</value>
+    </param>
+    <param>
+      <key>center_freq18</key>
+      <value>0</value>
+    </param>
+    <param>
+      <key>gain18</key>
+      <value>0</value>
+    </param>
+    <param>
+      <key>ant18</key>
+      <value></value>
+    </param>
+    <param>
+      <key>bw18</key>
+      <value>0</value>
+    </param>
+    <param>
+      <key>center_freq19</key>
+      <value>0</value>
+    </param>
+    <param>
+      <key>gain19</key>
+      <value>0</value>
+    </param>
+    <param>
+      <key>ant19</key>
+      <value></value>
+    </param>
+    <param>
+      <key>bw19</key>
+      <value>0</value>
+    </param>
+    <param>
+      <key>center_freq20</key>
+      <value>0</value>
+    </param>
+    <param>
+      <key>gain20</key>
+      <value>0</value>
+    </param>
+    <param>
+      <key>ant20</key>
+      <value></value>
+    </param>
+    <param>
+      <key>bw20</key>
+      <value>0</value>
+    </param>
+    <param>
+      <key>center_freq21</key>
+      <value>0</value>
+    </param>
+    <param>
+      <key>gain21</key>
+      <value>0</value>
+    </param>
+    <param>
+      <key>ant21</key>
+      <value></value>
+    </param>
+    <param>
+      <key>bw21</key>
+      <value>0</value>
+    </param>
+    <param>
+      <key>center_freq22</key>
+      <value>0</value>
+    </param>
+    <param>
+      <key>gain22</key>
+      <value>0</value>
+    </param>
+    <param>
+      <key>ant22</key>
+      <value></value>
+    </param>
+    <param>
+      <key>bw22</key>
+      <value>0</value>
+    </param>
+    <param>
+      <key>center_freq23</key>
+      <value>0</value>
+    </param>
+    <param>
+      <key>gain23</key>
+      <value>0</value>
+    </param>
+    <param>
+      <key>ant23</key>
+      <value></value>
+    </param>
+    <param>
+      <key>bw23</key>
+      <value>0</value>
+    </param>
+    <param>
+      <key>center_freq24</key>
+      <value>0</value>
+    </param>
+    <param>
+      <key>gain24</key>
+      <value>0</value>
+    </param>
+    <param>
+      <key>ant24</key>
+      <value></value>
+    </param>
+    <param>
+      <key>bw24</key>
+      <value>0</value>
+    </param>
+    <param>
+      <key>center_freq25</key>
+      <value>0</value>
+    </param>
+    <param>
+      <key>gain25</key>
+      <value>0</value>
+    </param>
+    <param>
+      <key>ant25</key>
+      <value></value>
+    </param>
+    <param>
+      <key>bw25</key>
+      <value>0</value>
+    </param>
+    <param>
+      <key>center_freq26</key>
+      <value>0</value>
+    </param>
+    <param>
+      <key>gain26</key>
+      <value>0</value>
+    </param>
+    <param>
+      <key>ant26</key>
+      <value></value>
+    </param>
+    <param>
+      <key>bw26</key>
+      <value>0</value>
+    </param>
+    <param>
+      <key>center_freq27</key>
+      <value>0</value>
+    </param>
+    <param>
+      <key>gain27</key>
+      <value>0</value>
+    </param>
+    <param>
+      <key>ant27</key>
+      <value></value>
+    </param>
+    <param>
+      <key>bw27</key>
+      <value>0</value>
+    </param>
+    <param>
+      <key>center_freq28</key>
+      <value>0</value>
+    </param>
+    <param>
+      <key>gain28</key>
+      <value>0</value>
+    </param>
+    <param>
+      <key>ant28</key>
+      <value></value>
+    </param>
+    <param>
+      <key>bw28</key>
+      <value>0</value>
+    </param>
+    <param>
+      <key>center_freq29</key>
+      <value>0</value>
+    </param>
+    <param>
+      <key>gain29</key>
+      <value>0</value>
+    </param>
+    <param>
+      <key>ant29</key>
+      <value></value>
+    </param>
+    <param>
+      <key>bw29</key>
+      <value>0</value>
+    </param>
+    <param>
+      <key>center_freq30</key>
+      <value>0</value>
+    </param>
+    <param>
+      <key>gain30</key>
+      <value>0</value>
+    </param>
+    <param>
+      <key>ant30</key>
+      <value></value>
+    </param>
+    <param>
+      <key>bw30</key>
+      <value>0</value>
+    </param>
+    <param>
+      <key>center_freq31</key>
+      <value>0</value>
+    </param>
+    <param>
+      <key>gain31</key>
+      <value>0</value>
+    </param>
+    <param>
+      <key>ant31</key>
+      <value></value>
+    </param>
+    <param>
+      <key>bw31</key>
+      <value>0</value>
+    </param>
+    <param>
+      <key>_coordinate</key>
+      <value>(0, 135)</value>
+    </param>
+    <param>
+      <key>_rotation</key>
+      <value>0</value>
+    </param>
+  </block>
+  <block>
+    <key>fft_vxx</key>
+    <param>
+      <key>id</key>
+      <value>fft_vxx_0</value>
+    </param>
+    <param>
+      <key>_enabled</key>
+      <value>True</value>
+    </param>
+    <param>
+      <key>type</key>
+      <value>complex</value>
+    </param>
+    <param>
+      <key>fft_size</key>
+      <value>fft_len</value>
+    </param>
+    <param>
+      <key>forward</key>
+      <value>True</value>
+    </param>
+    <param>
+      <key>window</key>
+      <value></value>
+    </param>
+    <param>
+      <key>shift</key>
+      <value>True</value>
+    </param>
+    <param>
+      <key>nthreads</key>
+      <value>1</value>
+    </param>
+    <param>
+      <key>_coordinate</key>
+      <value>(213, 513)</value>
+    </param>
+    <param>
+      <key>_rotation</key>
+      <value>0</value>
+    </param>
+  </block>
+  <block>
+    <key>blocks_delay</key>
+    <param>
+      <key>id</key>
+      <value>blocks_delay_0</value>
+    </param>
+    <param>
+      <key>_enabled</key>
+      <value>True</value>
+    </param>
+    <param>
+      <key>type</key>
+      <value>complex</value>
+    </param>
+    <param>
       <key>delay</key>
       <value>fft_len+fft_len/4</value>
     </param>
@@ -656,1082 +1710,7 @@
     </param>
     <param>
       <key>_coordinate</key>
-      <value>(422, 220)</value>
-    </param>
-    <param>
-      <key>_rotation</key>
-      <value>0</value>
-    </param>
-  </block>
-  <block>
-    <key>digital_ofdm_sync_sc_cfb</key>
-    <param>
-      <key>id</key>
-      <value>digital_ofdm_sync_sc_cfb_0</value>
-    </param>
-    <param>
-      <key>_enabled</key>
-      <value>True</value>
-    </param>
-    <param>
-      <key>fft_len</key>
-      <value>fft_len</value>
-    </param>
-    <param>
-      <key>cp_len</key>
-      <value>fft_len/4</value>
-    </param>
-    <param>
-      <key>use_even_carriers</key>
-      <value>False</value>
-    </param>
-    <param>
-      <key>_coordinate</key>
-      <value>(244, 137)</value>
-    </param>
-    <param>
-      <key>_rotation</key>
-      <value>0</value>
-    </param>
-  </block>
-  <block>
-    <key>blocks_throttle</key>
-    <param>
-      <key>id</key>
-      <value>blocks_throttle_0</value>
-    </param>
-    <param>
-      <key>_enabled</key>
-      <value>True</value>
-    </param>
-    <param>
-      <key>type</key>
-      <value>complex</value>
-    </param>
-    <param>
-      <key>samples_per_second</key>
-      <value>samp_rate</value>
-    </param>
-    <param>
-      <key>vlen</key>
-      <value>1</value>
-    </param>
-    <param>
-      <key>_coordinate</key>
-      <value>(186, 235)</value>
-    </param>
-    <param>
-      <key>_rotation</key>
-      <value>0</value>
-    </param>
-  </block>
-  <block>
-    <key>analog_noise_source_x</key>
-    <param>
-      <key>id</key>
-      <value>analog_noise_source_x_0</value>
-    </param>
-    <param>
-      <key>_enabled</key>
-      <value>True</value>
-    </param>
-    <param>
-      <key>type</key>
-      <value>complex</value>
-    </param>
-    <param>
-      <key>noise_type</key>
-      <value>analog.GR_GAUSSIAN</value>
-    </param>
-    <param>
-      <key>amp</key>
-      <value>1</value>
-    </param>
-    <param>
-      <key>seed</key>
-      <value>0</value>
-    </param>
-    <param>
-      <key>_coordinate</key>
-      <value>(0, 220)</value>
-    </param>
-    <param>
-      <key>_rotation</key>
-      <value>0</value>
-    </param>
-  </block>
-  <block>
-    <key>uhd_usrp_source</key>
-    <param>
-      <key>id</key>
-      <value>uhd_usrp_source_0</value>
-    </param>
-    <param>
-      <key>_enabled</key>
-      <value>False</value>
-    </param>
-    <param>
-      <key>type</key>
-      <value>fc32</value>
-    </param>
-    <param>
-      <key>otw</key>
-      <value></value>
-    </param>
-    <param>
-      <key>stream_args</key>
-      <value></value>
-    </param>
-    <param>
-      <key>dev_addr</key>
-      <value></value>
-    </param>
-    <param>
-      <key>sync</key>
-      <value></value>
-    </param>
-    <param>
-      <key>clock_rate</key>
-      <value>0.0</value>
-    </param>
-    <param>
-      <key>num_mboards</key>
-      <value>1</value>
-    </param>
-    <param>
-      <key>clock_source0</key>
-      <value></value>
-    </param>
-    <param>
-      <key>time_source0</key>
-      <value></value>
-    </param>
-    <param>
-      <key>sd_spec0</key>
-      <value></value>
-    </param>
-    <param>
-      <key>clock_source1</key>
-      <value></value>
-    </param>
-    <param>
-      <key>time_source1</key>
-      <value></value>
-    </param>
-    <param>
-      <key>sd_spec1</key>
-      <value></value>
-    </param>
-    <param>
-      <key>clock_source2</key>
-      <value></value>
-    </param>
-    <param>
-      <key>time_source2</key>
-      <value></value>
-    </param>
-    <param>
-      <key>sd_spec2</key>
-      <value></value>
-    </param>
-    <param>
-      <key>clock_source3</key>
-      <value></value>
-    </param>
-    <param>
-      <key>time_source3</key>
-      <value></value>
-    </param>
-    <param>
-      <key>sd_spec3</key>
-      <value></value>
-    </param>
-    <param>
-      <key>clock_source4</key>
-      <value></value>
-    </param>
-    <param>
-      <key>time_source4</key>
-      <value></value>
-    </param>
-    <param>
-      <key>sd_spec4</key>
-      <value></value>
-    </param>
-    <param>
-      <key>clock_source5</key>
-      <value></value>
-    </param>
-    <param>
-      <key>time_source5</key>
-      <value></value>
-    </param>
-    <param>
-      <key>sd_spec5</key>
-      <value></value>
-    </param>
-    <param>
-      <key>clock_source6</key>
-      <value></value>
-    </param>
-    <param>
-      <key>time_source6</key>
-      <value></value>
-    </param>
-    <param>
-      <key>sd_spec6</key>
-      <value></value>
-    </param>
-    <param>
-      <key>clock_source7</key>
-      <value></value>
-    </param>
-    <param>
-      <key>time_source7</key>
-      <value></value>
-    </param>
-    <param>
-      <key>sd_spec7</key>
-      <value></value>
-    </param>
-    <param>
-      <key>nchan</key>
-      <value>1</value>
-    </param>
-    <param>
-      <key>samp_rate</key>
-      <value>samp_rate</value>
-    </param>
-    <param>
-      <key>center_freq0</key>
-      <value>0</value>
-    </param>
-    <param>
-      <key>gain0</key>
-      <value>0</value>
-    </param>
-    <param>
-      <key>ant0</key>
-      <value></value>
-    </param>
-    <param>
-      <key>bw0</key>
-      <value>0</value>
-    </param>
-    <param>
-      <key>center_freq1</key>
-      <value>0</value>
-    </param>
-    <param>
-      <key>gain1</key>
-      <value>0</value>
-    </param>
-    <param>
-      <key>ant1</key>
-      <value></value>
-    </param>
-    <param>
-      <key>bw1</key>
-      <value>0</value>
-    </param>
-    <param>
-      <key>center_freq2</key>
-      <value>0</value>
-    </param>
-    <param>
-      <key>gain2</key>
-      <value>0</value>
-    </param>
-    <param>
-      <key>ant2</key>
-      <value></value>
-    </param>
-    <param>
-      <key>bw2</key>
-      <value>0</value>
-    </param>
-    <param>
-      <key>center_freq3</key>
-      <value>0</value>
-    </param>
-    <param>
-      <key>gain3</key>
-      <value>0</value>
-    </param>
-    <param>
-      <key>ant3</key>
-      <value></value>
-    </param>
-    <param>
-      <key>bw3</key>
-      <value>0</value>
-    </param>
-    <param>
-      <key>center_freq4</key>
-      <value>0</value>
-    </param>
-    <param>
-      <key>gain4</key>
-      <value>0</value>
-    </param>
-    <param>
-      <key>ant4</key>
-      <value></value>
-    </param>
-    <param>
-      <key>bw4</key>
-      <value>0</value>
-    </param>
-    <param>
-      <key>center_freq5</key>
-      <value>0</value>
-    </param>
-    <param>
-      <key>gain5</key>
-      <value>0</value>
-    </param>
-    <param>
-      <key>ant5</key>
-      <value></value>
-    </param>
-    <param>
-      <key>bw5</key>
-      <value>0</value>
-    </param>
-    <param>
-      <key>center_freq6</key>
-      <value>0</value>
-    </param>
-    <param>
-      <key>gain6</key>
-      <value>0</value>
-    </param>
-    <param>
-      <key>ant6</key>
-      <value></value>
-    </param>
-    <param>
-      <key>bw6</key>
-      <value>0</value>
-    </param>
-    <param>
-      <key>center_freq7</key>
-      <value>0</value>
-    </param>
-    <param>
-      <key>gain7</key>
-      <value>0</value>
-    </param>
-    <param>
-      <key>ant7</key>
-      <value></value>
-    </param>
-    <param>
-      <key>bw7</key>
-      <value>0</value>
-    </param>
-    <param>
-      <key>center_freq8</key>
-      <value>0</value>
-    </param>
-    <param>
-      <key>gain8</key>
-      <value>0</value>
-    </param>
-    <param>
-      <key>ant8</key>
-      <value></value>
-    </param>
-    <param>
-      <key>bw8</key>
-      <value>0</value>
-    </param>
-    <param>
-      <key>center_freq9</key>
-      <value>0</value>
-    </param>
-    <param>
-      <key>gain9</key>
-      <value>0</value>
-    </param>
-    <param>
-      <key>ant9</key>
-      <value></value>
-    </param>
-    <param>
-      <key>bw9</key>
-      <value>0</value>
-    </param>
-    <param>
-      <key>center_freq10</key>
-      <value>0</value>
-    </param>
-    <param>
-      <key>gain10</key>
-      <value>0</value>
-    </param>
-    <param>
-      <key>ant10</key>
-      <value></value>
-    </param>
-    <param>
-      <key>bw10</key>
-      <value>0</value>
-    </param>
-    <param>
-      <key>center_freq11</key>
-      <value>0</value>
-    </param>
-    <param>
-      <key>gain11</key>
-      <value>0</value>
-    </param>
-    <param>
-      <key>ant11</key>
-      <value></value>
-    </param>
-    <param>
-      <key>bw11</key>
-      <value>0</value>
-    </param>
-    <param>
-      <key>center_freq12</key>
-      <value>0</value>
-    </param>
-    <param>
-      <key>gain12</key>
-      <value>0</value>
-    </param>
-    <param>
-      <key>ant12</key>
-      <value></value>
-    </param>
-    <param>
-      <key>bw12</key>
-      <value>0</value>
-    </param>
-    <param>
-      <key>center_freq13</key>
-      <value>0</value>
-    </param>
-    <param>
-      <key>gain13</key>
-      <value>0</value>
-    </param>
-    <param>
-      <key>ant13</key>
-      <value></value>
-    </param>
-    <param>
-      <key>bw13</key>
-      <value>0</value>
-    </param>
-    <param>
-      <key>center_freq14</key>
-      <value>0</value>
-    </param>
-    <param>
-      <key>gain14</key>
-      <value>0</value>
-    </param>
-    <param>
-      <key>ant14</key>
-      <value></value>
-    </param>
-    <param>
-      <key>bw14</key>
-      <value>0</value>
-    </param>
-    <param>
-      <key>center_freq15</key>
-      <value>0</value>
-    </param>
-    <param>
-      <key>gain15</key>
-      <value>0</value>
-    </param>
-    <param>
-      <key>ant15</key>
-      <value></value>
-    </param>
-    <param>
-      <key>bw15</key>
-      <value>0</value>
-    </param>
-    <param>
-      <key>center_freq16</key>
-      <value>0</value>
-    </param>
-    <param>
-      <key>gain16</key>
-      <value>0</value>
-    </param>
-    <param>
-      <key>ant16</key>
-      <value></value>
-    </param>
-    <param>
-      <key>bw16</key>
-      <value>0</value>
-    </param>
-    <param>
-      <key>center_freq17</key>
-      <value>0</value>
-    </param>
-    <param>
-      <key>gain17</key>
-      <value>0</value>
-    </param>
-    <param>
-      <key>ant17</key>
-      <value></value>
-    </param>
-    <param>
-      <key>bw17</key>
-      <value>0</value>
-    </param>
-    <param>
-      <key>center_freq18</key>
-      <value>0</value>
-    </param>
-    <param>
-      <key>gain18</key>
-      <value>0</value>
-    </param>
-    <param>
-      <key>ant18</key>
-      <value></value>
-    </param>
-    <param>
-      <key>bw18</key>
-      <value>0</value>
-    </param>
-    <param>
-      <key>center_freq19</key>
-      <value>0</value>
-    </param>
-    <param>
-      <key>gain19</key>
-      <value>0</value>
-    </param>
-    <param>
-      <key>ant19</key>
-      <value></value>
-    </param>
-    <param>
-      <key>bw19</key>
-      <value>0</value>
-    </param>
-    <param>
-      <key>center_freq20</key>
-      <value>0</value>
-    </param>
-    <param>
-      <key>gain20</key>
-      <value>0</value>
-    </param>
-    <param>
-      <key>ant20</key>
-      <value></value>
-    </param>
-    <param>
-      <key>bw20</key>
-      <value>0</value>
-    </param>
-    <param>
-      <key>center_freq21</key>
-      <value>0</value>
-    </param>
-    <param>
-      <key>gain21</key>
-      <value>0</value>
-    </param>
-    <param>
-      <key>ant21</key>
-      <value></value>
-    </param>
-    <param>
-      <key>bw21</key>
-      <value>0</value>
-    </param>
-    <param>
-      <key>center_freq22</key>
-      <value>0</value>
-    </param>
-    <param>
-      <key>gain22</key>
-      <value>0</value>
-    </param>
-    <param>
-      <key>ant22</key>
-      <value></value>
-    </param>
-    <param>
-      <key>bw22</key>
-      <value>0</value>
-    </param>
-    <param>
-      <key>center_freq23</key>
-      <value>0</value>
-    </param>
-    <param>
-      <key>gain23</key>
-      <value>0</value>
-    </param>
-    <param>
-      <key>ant23</key>
-      <value></value>
-    </param>
-    <param>
-      <key>bw23</key>
-      <value>0</value>
-    </param>
-    <param>
-      <key>center_freq24</key>
-      <value>0</value>
-    </param>
-    <param>
-      <key>gain24</key>
-      <value>0</value>
-    </param>
-    <param>
-      <key>ant24</key>
-      <value></value>
-    </param>
-    <param>
-      <key>bw24</key>
-      <value>0</value>
-    </param>
-    <param>
-      <key>center_freq25</key>
-      <value>0</value>
-    </param>
-    <param>
-      <key>gain25</key>
-      <value>0</value>
-    </param>
-    <param>
-      <key>ant25</key>
-      <value></value>
-    </param>
-    <param>
-      <key>bw25</key>
-      <value>0</value>
-    </param>
-    <param>
-      <key>center_freq26</key>
-      <value>0</value>
-    </param>
-    <param>
-      <key>gain26</key>
-      <value>0</value>
-    </param>
-    <param>
-      <key>ant26</key>
-      <value></value>
-    </param>
-    <param>
-      <key>bw26</key>
-      <value>0</value>
-    </param>
-    <param>
-      <key>center_freq27</key>
-      <value>0</value>
-    </param>
-    <param>
-      <key>gain27</key>
-      <value>0</value>
-    </param>
-    <param>
-      <key>ant27</key>
-      <value></value>
-    </param>
-    <param>
-      <key>bw27</key>
-      <value>0</value>
-    </param>
-    <param>
-      <key>center_freq28</key>
-      <value>0</value>
-    </param>
-    <param>
-      <key>gain28</key>
-      <value>0</value>
-    </param>
-    <param>
-      <key>ant28</key>
-      <value></value>
-    </param>
-    <param>
-      <key>bw28</key>
-      <value>0</value>
-    </param>
-    <param>
-      <key>center_freq29</key>
-      <value>0</value>
-    </param>
-    <param>
-      <key>gain29</key>
-      <value>0</value>
-    </param>
-    <param>
-      <key>ant29</key>
-      <value></value>
-    </param>
-    <param>
-      <key>bw29</key>
-      <value>0</value>
-    </param>
-    <param>
-      <key>center_freq30</key>
-      <value>0</value>
-    </param>
-    <param>
-      <key>gain30</key>
-      <value>0</value>
-    </param>
-    <param>
-      <key>ant30</key>
-      <value></value>
-    </param>
-    <param>
-      <key>bw30</key>
-      <value>0</value>
-    </param>
-    <param>
-      <key>center_freq31</key>
-      <value>0</value>
-    </param>
-    <param>
-      <key>gain31</key>
-      <value>0</value>
-    </param>
-    <param>
-      <key>ant31</key>
-      <value></value>
-    </param>
-    <param>
-      <key>bw31</key>
-      <value>0</value>
-    </param>
-    <param>
-      <key>_coordinate</key>
-      <value>(0, 135)</value>
-    </param>
-    <param>
-      <key>_rotation</key>
-      <value>0</value>
-    </param>
-  </block>
-  <block>
-    <key>digital_ofdm_frame_equalizer_vcvc</key>
-    <param>
-      <key>id</key>
-      <value>digital_ofdm_frame_equalizer_vcvc_0</value>
-    </param>
-    <param>
-      <key>_enabled</key>
-      <value>True</value>
-    </param>
-    <param>
-      <key>fft_len</key>
-      <value>fft_len</value>
-    </param>
-    <param>
-      <key>equalizer</key>
-      <value>digital.ofdm_equalizer_simpledfe(fft_len, header_mod.base(), occupied_carriers, pilot_carriers, pilot_symbols, 2).base()</value>
-    </param>
-    <param>
-      <key>len_tag_key</key>
-      <value>length_tag_key</value>
-    </param>
-    <param>
-      <key>propagate_channel_state</key>
-      <value>False</value>
-    </param>
-    <param>
-      <key>_coordinate</key>
-      <value>(422, 776)</value>
-    </param>
-    <param>
-      <key>_rotation</key>
-      <value>0</value>
-    </param>
-  </block>
-  <block>
-    <key>digital_header_payload_demux</key>
-    <param>
-      <key>id</key>
-      <value>digital_header_payload_demux_0</value>
-    </param>
-    <param>
-      <key>_enabled</key>
-      <value>True</value>
-    </param>
-    <param>
-      <key>header_len</key>
-      <value>3</value>
-    </param>
-    <param>
-      <key>items_per_symbol</key>
-      <value>fft_len</value>
-    </param>
-    <param>
-      <key>guard_interval</key>
-      <value>fft_len/4</value>
-    </param>
-    <param>
-      <key>length_tag_key</key>
-      <value>length_tag_name</value>
-    </param>
-    <param>
-      <key>trigger_tag_key</key>
-      <value>""</value>
-    </param>
-    <param>
-      <key>output_symbols</key>
-      <value>True</value>
-    </param>
-    <param>
-      <key>type</key>
-      <value>complex</value>
-    </param>
-    <param>
-      <key>_coordinate</key>
-      <value>(678, 298)</value>
-    </param>
-    <param>
-      <key>_rotation</key>
-      <value>0</value>
-    </param>
-  </block>
-  <block>
-    <key>digital_packet_headerparser_b</key>
-    <param>
-      <key>id</key>
-      <value>digital_packet_headerparser_b_0</value>
-    </param>
-    <param>
-      <key>_enabled</key>
-      <value>True</value>
-    </param>
-    <param>
-      <key>header_formatter</key>
-      <value>header_formatter.formatter()</value>
-    </param>
-    <param>
-      <key>_coordinate</key>
-      <value>(915, 495)</value>
-    </param>
-    <param>
-      <key>_rotation</key>
-      <value>90</value>
-    </param>
-  </block>
-  <block>
-    <key>digital_ofdm_serializer_vcc</key>
-    <param>
-      <key>id</key>
-      <value>digital_ofdm_serializer_vcc_0</value>
-    </param>
-    <param>
-      <key>_enabled</key>
-      <value>True</value>
-    </param>
-    <param>
-      <key>fft_len</key>
-      <value>fft_len</value>
-    </param>
-    <param>
-      <key>occupied_carriers</key>
-      <value>occupied_carriers</value>
-    </param>
-    <param>
-      <key>len_tag_key</key>
-      <value>length_tag_name</value>
-    </param>
-    <param>
-      <key>packet_len_tag_key</key>
-      <value>""</value>
-    </param>
-    <param>
-      <key>symbols_skipped</key>
-      <value>0</value>
-    </param>
-    <param>
-      <key>input_is_shifted</key>
-      <value>True</value>
-    </param>
-    <param>
-      <key>_coordinate</key>
-      <value>(245, 643)</value>
-    </param>
-    <param>
-      <key>_rotation</key>
-      <value>0</value>
-    </param>
-  </block>
-  <block>
-    <key>digital_constellation_decoder_cb</key>
-    <param>
-      <key>id</key>
-      <value>digital_constellation_decoder_cb_0_0</value>
-    </param>
-    <param>
-      <key>_enabled</key>
-      <value>True</value>
-    </param>
-    <param>
-      <key>constellation</key>
-      <value>header_mod.base()</value>
-    </param>
-    <param>
-      <key>_coordinate</key>
-      <value>(461, 681)</value>
-    </param>
-    <param>
-      <key>_rotation</key>
-      <value>0</value>
-    </param>
-  </block>
-  <block>
-    <key>virtual_source</key>
-    <param>
-      <key>id</key>
-      <value>virtual_source_0</value>
-    </param>
-    <param>
-      <key>_enabled</key>
-      <value>True</value>
-    </param>
-    <param>
-      <key>stream_id</key>
-      <value>Header Stream</value>
-    </param>
-    <param>
-      <key>_coordinate</key>
-      <value>(0, 543)</value>
-    </param>
-    <param>
-      <key>_rotation</key>
-      <value>0</value>
-    </param>
-  </block>
-  <block>
-    <key>fft_vxx</key>
-    <param>
-      <key>id</key>
-      <value>fft_vxx_0</value>
-    </param>
-    <param>
-      <key>_enabled</key>
-      <value>True</value>
-    </param>
-    <param>
-      <key>type</key>
-      <value>complex</value>
-    </param>
-    <param>
-      <key>fft_size</key>
-      <value>fft_len</value>
-    </param>
-    <param>
-      <key>forward</key>
-      <value>True</value>
-    </param>
-    <param>
-      <key>window</key>
-      <value></value>
-    </param>
-    <param>
-      <key>shift</key>
-      <value>True</value>
-    </param>
-    <param>
-      <key>nthreads</key>
-      <value>1</value>
-    </param>
-    <param>
-      <key>_coordinate</key>
-      <value>(213, 513)</value>
-    </param>
-    <param>
-      <key>_rotation</key>
-      <value>0</value>
-    </param>
-  </block>
-  <block>
-    <key>digital_ofdm_chanest_vcvc</key>
-    <param>
-      <key>id</key>
-      <value>digital_ofdm_chanest_vcvc_0</value>
-    </param>
-    <param>
-      <key>_enabled</key>
-      <value>True</value>
-    </param>
-    <param>
-      <key>sync_symbol1</key>
-      <value>sync_word1</value>
-    </param>
-    <param>
-      <key>sync_symbol2</key>
-      <value>sync_word2</value>
-    </param>
-    <param>
-      <key>n_data_symbols</key>
-      <value>2</value>
-    </param>
-    <param>
-      <key>eq_noise_red_len</key>
-      <value>0</value>
-    </param>
-    <param>
-      <key>max_carr_offset</key>
-      <value>-1</value>
-    </param>
-    <param>
-      <key>force_one_symbol</key>
-      <value>False</value>
-    </param>
-    <param>
-      <key>_coordinate</key>
-      <value>(427, 505)</value>
-    </param>
-    <param>
-      <key>_rotation</key>
-      <value>0</value>
-    </param>
-  </block>
-  <block>
-    <key>digital_ofdm_frame_equalizer_vcvc</key>
-    <param>
-      <key>id</key>
-      <value>digital_ofdm_frame_equalizer_vcvc_0_0</value>
-    </param>
-    <param>
-      <key>_enabled</key>
-      <value>True</value>
-    </param>
-    <param>
-      <key>fft_len</key>
-      <value>fft_len</value>
-    </param>
-    <param>
-      <key>equalizer</key>
-      <value>digital.ofdm_equalizer_simpledfe(fft_len, header_mod.base(), occupied_carriers, pilot_carriers, pilot_symbols).base()</value>
-    </param>
-    <param>
-      <key>len_tag_key</key>
-      <value>length_tag_name</value>
-    </param>
-    <param>
-      <key>propagate_channel_state</key>
-      <value>True</value>
-    </param>
-    <param>
-      <key>_coordinate</key>
-      <value>(704, 520)</value>
+      <value>(398, 235)</value>
     </param>
     <param>
       <key>_rotation</key>
@@ -1775,46 +1754,26 @@
     <sink_key>0</sink_key>
   </connection>
   <connection>
-<<<<<<< HEAD
-    <source_block_id>analog_noise_source_x_0</source_block_id>
-    <sink_block_id>blocks_throttle_0</sink_block_id>
-=======
     <source_block_id>digital_ofdm_serializer_vcc_0</source_block_id>
     <sink_block_id>digital_constellation_decoder_cb_0_0</sink_block_id>
->>>>>>> 7be24afb
-    <source_key>0</source_key>
-    <sink_key>0</sink_key>
-  </connection>
-  <connection>
-<<<<<<< HEAD
-    <source_block_id>blocks_throttle_0</source_block_id>
-    <sink_block_id>digital_ofdm_sync_sc_cfb_0</sink_block_id>
-=======
+    <source_key>0</source_key>
+    <sink_key>0</sink_key>
+  </connection>
+  <connection>
     <source_block_id>digital_constellation_decoder_cb_0</source_block_id>
     <sink_block_id>blocks_tag_debug_0</sink_block_id>
->>>>>>> 7be24afb
-    <source_key>0</source_key>
-    <sink_key>0</sink_key>
-  </connection>
-  <connection>
-<<<<<<< HEAD
-    <source_block_id>blocks_throttle_0</source_block_id>
-    <sink_block_id>blocks_delay_0</sink_block_id>
-=======
+    <source_key>0</source_key>
+    <sink_key>0</sink_key>
+  </connection>
+  <connection>
     <source_block_id>fft_vxx_0_0</source_block_id>
     <sink_block_id>digital_ofdm_frame_equalizer_vcvc_0</sink_block_id>
->>>>>>> 7be24afb
-    <source_key>0</source_key>
-    <sink_key>0</sink_key>
-  </connection>
-  <connection>
-<<<<<<< HEAD
-    <source_block_id>blocks_delay_0</source_block_id>
-    <sink_block_id>blocks_multiply_xx_0</sink_block_id>
-=======
+    <source_key>0</source_key>
+    <sink_key>0</sink_key>
+  </connection>
+  <connection>
     <source_block_id>digital_ofdm_frame_equalizer_vcvc_0</source_block_id>
     <sink_block_id>digital_ofdm_serializer_vcc_1</sink_block_id>
->>>>>>> 7be24afb
     <source_key>0</source_key>
     <sink_key>0</sink_key>
   </connection>
@@ -1850,19 +1809,7 @@
   </connection>
   <connection>
     <source_block_id>uhd_usrp_source_0</source_block_id>
-    <sink_block_id>gr_delay_0</sink_block_id>
-    <source_key>0</source_key>
-    <sink_key>0</sink_key>
-  </connection>
-  <connection>
-    <source_block_id>uhd_usrp_source_0</source_block_id>
     <sink_block_id>digital_ofdm_sync_sc_cfb_0</sink_block_id>
-    <source_key>0</source_key>
-    <sink_key>0</sink_key>
-  </connection>
-  <connection>
-    <source_block_id>blocks_throttle_0</source_block_id>
-    <sink_block_id>gr_delay_0</sink_block_id>
     <source_key>0</source_key>
     <sink_key>0</sink_key>
   </connection>
@@ -1873,13 +1820,8 @@
     <sink_key>0</sink_key>
   </connection>
   <connection>
-<<<<<<< HEAD
-    <source_block_id>digital_constellation_decoder_cb_0</source_block_id>
-    <sink_block_id>blocks_null_sink_0</sink_block_id>
-=======
     <source_block_id>analog_frequency_modulator_fc_0</source_block_id>
     <sink_block_id>blocks_multiply_xx_0</sink_block_id>
->>>>>>> 7be24afb
     <source_key>0</source_key>
     <sink_key>0</sink_key>
   </connection>
@@ -1888,12 +1830,6 @@
     <sink_block_id>analog_frequency_modulator_fc_0</sink_block_id>
     <source_key>0</source_key>
     <sink_key>0</sink_key>
-  </connection>
-  <connection>
-    <source_block_id>gr_delay_0</source_block_id>
-    <sink_block_id>blocks_multiply_xx_0</sink_block_id>
-    <source_key>0</source_key>
-    <sink_key>1</sink_key>
   </connection>
   <connection>
     <source_block_id>digital_ofdm_sync_sc_cfb_0</source_block_id>
@@ -1907,4 +1843,22 @@
     <source_key>0</source_key>
     <sink_key>0</sink_key>
   </connection>
+  <connection>
+    <source_block_id>blocks_delay_0</source_block_id>
+    <sink_block_id>blocks_multiply_xx_0</sink_block_id>
+    <source_key>0</source_key>
+    <sink_key>1</sink_key>
+  </connection>
+  <connection>
+    <source_block_id>blocks_throttle_0</source_block_id>
+    <sink_block_id>blocks_delay_0</sink_block_id>
+    <source_key>0</source_key>
+    <sink_key>0</sink_key>
+  </connection>
+  <connection>
+    <source_block_id>uhd_usrp_source_0</source_block_id>
+    <sink_block_id>blocks_delay_0</sink_block_id>
+    <source_key>0</source_key>
+    <sink_key>0</sink_key>
+  </connection>
 </flow_graph>