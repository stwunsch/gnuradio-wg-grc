#!/bin/sh

# Copyright 2001,2005,2008 Free Software Foundation, Inc.
# 
# This file is part of GNU Radio
# 
# GNU Radio is free software; you can redistribute it and/or modify
# it under the terms of the GNU General Public License as published by
# the Free Software Foundation; either version 3, or (at your option)
# any later version.
# 
# GNU Radio is distributed in the hope that it will be useful,
# but WITHOUT ANY WARRANTY; without even the implied warranty of
# MERCHANTABILITY or FITNESS FOR A PARTICULAR PURPOSE.  See the
# GNU General Public License for more details.
# 
# You should have received a copy of the GNU General Public License
# along with GNU Radio; see the file COPYING.  If not, write to
# the Free Software Foundation, Inc., 51 Franklin Street,
# Boston, MA 02110-1301, USA.
rm -fr config.cache autom4te*.cache

#alternative to -B that wont break on python 2.5
PYTHONDONTWRITEBYTECODE=1
export PYTHONDONTWRITEBYTECODE
<<<<<<< HEAD

python gen/volk_register.py
=======
python gen/volk_register.py

>>>>>>> 4059269b
mv gen/lib/Makefile.am lib/

aclocal -I config -I gen/config
autoconf
autoheader
libtoolize --automake
automake --add-missing -Wno-portability -Wno-override -Wnone
<|MERGE_RESOLUTION|>--- conflicted
+++ resolved
@@ -23,13 +23,8 @@
 #alternative to -B that wont break on python 2.5
 PYTHONDONTWRITEBYTECODE=1
 export PYTHONDONTWRITEBYTECODE
-<<<<<<< HEAD
-
-python gen/volk_register.py
-=======
 python gen/volk_register.py
 
->>>>>>> 4059269b
 mv gen/lib/Makefile.am lib/
 
 aclocal -I config -I gen/config
